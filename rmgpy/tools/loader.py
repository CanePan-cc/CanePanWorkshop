--- conflicted
+++ resolved
@@ -37,6 +37,7 @@
 
 from rmgpy.chemkin import loadChemkinFile
 from rmgpy.solver.liquid import LiquidReactor
+from rmgpy.solver.surface import SurfaceReactor
 from rmgpy.solver.base import TerminationConversion
 
 def loadRMGJob(inputFile, chemkinFile=None, speciesDict=None, generateImages=True, useJava=False, useChemkinNames=False):
@@ -83,15 +84,6 @@
     
     # Replace species in input file with those in Chemkin file
     for reactionSystem in rmg.reactionSystems:
-<<<<<<< HEAD
-        try:
-            reactionSystem.initialMoleFractions = dict([(speciesDict[spec], frac) for spec, frac in reactionSystem.initialMoleFractions.iteritems()])
-        except AttributeError:
-            # maybe it's a SurfaceReactor
-            reactionSystem.initialGasMoleFractions = dict([(speciesDict[spec], frac) for spec, frac in reactionSystem.initialGasMoleFractions.iteritems()])
-            reactionSystem.initialSurfaceCoverages = dict([(speciesDict[spec], frac) for spec, frac in reactionSystem.initialSurfaceCoverages.iteritems()])
-
-=======
         if isinstance(reactionSystem, LiquidReactor):
             # If there are constant species, map their input file names to
             # corresponding species in Chemkin file
@@ -105,9 +97,14 @@
                 reactionSystem.constSPCNames = [constSpeciesDict[sname] for sname in reactionSystem.constSPCNames]
 
             reactionSystem.initialConcentrations = dict([(speciesDict[spec], conc) for spec, conc in reactionSystem.initialConcentrations.iteritems()])
+        elif isinstance(reactionSystem, SurfaceReactor):
+            reactionSystem.initialGasMoleFractions = dict([(speciesDict[spec], frac) for spec, frac in reactionSystem.initialGasMoleFractions.iteritems()])
+            reactionSystem.initialSurfaceCoverages = dict([(speciesDict[spec], frac) for spec, frac in reactionSystem.initialSurfaceCoverages.iteritems()])
         else:
             reactionSystem.initialMoleFractions = dict([(speciesDict[spec], frac) for spec, frac in reactionSystem.initialMoleFractions.iteritems()])
->>>>>>> 7c023a4a
+
+
+
         for t in reactionSystem.termination:
             if isinstance(t, TerminationConversion):
                 t.species = speciesDict[t.species]
