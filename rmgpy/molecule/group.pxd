###############################################################################
#                                                                             #
# RMG - Reaction Mechanism Generator                                          #
#                                                                             #
# Copyright (c) 2002-2018 Prof. William H. Green (whgreen@mit.edu),           #
# Prof. Richard H. West (r.west@neu.edu) and the RMG Team (rmg_dev@mit.edu)   #
#                                                                             #
# Permission is hereby granted, free of charge, to any person obtaining a     #
# copy of this software and associated documentation files (the 'Software'),  #
# to deal in the Software without restriction, including without limitation   #
# the rights to use, copy, modify, merge, publish, distribute, sublicense,    #
# and/or sell copies of the Software, and to permit persons to whom the       #
# Software is furnished to do so, subject to the following conditions:        #
#                                                                             #
# The above copyright notice and this permission notice shall be included in  #
# all copies or substantial portions of the Software.                         #
#                                                                             #
# THE SOFTWARE IS PROVIDED 'AS IS', WITHOUT WARRANTY OF ANY KIND, EXPRESS OR  #
# IMPLIED, INCLUDING BUT NOT LIMITED TO THE WARRANTIES OF MERCHANTABILITY,    #
# FITNESS FOR A PARTICULAR PURPOSE AND NONINFRINGEMENT. IN NO EVENT SHALL THE #
# AUTHORS OR COPYRIGHT HOLDERS BE LIABLE FOR ANY CLAIM, DAMAGES OR OTHER      #
# LIABILITY, WHETHER IN AN ACTION OF CONTRACT, TORT OR OTHERWISE, ARISING     #
# FROM, OUT OF OR IN CONNECTION WITH THE SOFTWARE OR THE USE OR OTHER         #
# DEALINGS IN THE SOFTWARE.                                                   #
#                                                                             #
###############################################################################

from .graph cimport Vertex, Edge, Graph
from .atomtype cimport AtomType
cimport rmgpy.molecule.molecule as mol
from cpython cimport bool
################################################################################

cdef class GroupAtom(Vertex):

    cdef public list atomType
    cdef public list radicalElectrons
    cdef public list charge
    cdef public str label
    cdef public list lonePairs

    cdef public dict props

    cdef public list reg_dim_atm
    cdef public list reg_dim_u

    cpdef Vertex copy(self)

    cpdef __changeBond(self, short order)

    cpdef __formBond(self, float order)

    cpdef __breakBond(self, float order)

    cpdef __gainRadical(self, short radical)

    cpdef __loseRadical(self, short radical)
    
    cpdef __gainPair(self, short radical)

    cpdef __losePair(self, short radical)

    cpdef applyAction(self, list action)

    cpdef bint equivalent(self, Vertex other) except -2

    cpdef bint isSpecificCaseOf(self, Vertex other) except -2
    
    cpdef bint isSurfaceSite(self) except -2

    cpdef bint isOxygen(self)

    cpdef bint isSulfur(self)

    cpdef list countBonds(self, wildcards = ?)

    cpdef bint hasWildcards(self)

    cpdef mol.Atom makeSampleAtom(self)

################################################################################

cdef class GroupBond(Edge):

    cdef public list order
    cdef public list reg_dim

    cpdef Edge copy(self)

    cpdef list getOrderStr(self)
    
    cpdef setOrderStr(self, list newOrder)
    
    cpdef list getOrderNum(self)
    
    cpdef setOrderNum(self, list newOrder)

    cpdef __changeBond(self, short order)

    cpdef bint isSingle(self, bint wildcards = ?) except -2

    cpdef bint isDouble(self, bint wildcards = ?) except -2

    cpdef bint isTriple(self, bint wildcards = ?) except -2

    cpdef bint isBenzene(self, bint wildcards = ?) except -2

    cpdef applyAction(self, list action)

    cpdef bint equivalent(self, Edge other) except -2

    cpdef bint isSpecificCaseOf(self, Edge other) except -2

    cpdef makeBond(self, mol.Molecule molecule, mol.Atom atom1, mol.Atom atom2)

################################################################################

cdef class Group(Graph):

    cdef public dict props
    cdef public list multiplicity

    # These read-only attribues act as a "fingerprint" for accelerating
    # subgraph isomorphism checks
    cdef public dict elementCount
    cdef public short radicalCount

    cpdef addAtom(self, GroupAtom atom)

    cpdef addBond(self, GroupBond bond)

    cpdef dict getBonds(self, GroupAtom atom)

    cpdef GroupBond getBond(self, GroupAtom atom1, GroupAtom atom2)

    cpdef bint hasAtom(self, GroupAtom atom)

    cpdef bint hasBond(self, GroupAtom atom1, GroupAtom atom2)
    
    cpdef removeAtom(self, GroupAtom atom)

    cpdef removeBond(self, GroupBond bond)
    
    cpdef removeVanDerWaalsBonds(self)

    cpdef sortAtoms(self)

    cpdef list sortByConnectivity(self, list atomList)

    cpdef Graph copy(self, bint deep=?)

    cpdef clearLabeledAtoms(self)

    cpdef bint containsLabeledAtom(self, str label)

    cpdef GroupAtom getLabeledAtom(self, str label)

    cpdef dict getLabeledAtoms(self)

    cpdef dict get_element_count(self)

    cpdef fromAdjacencyList(self, str adjlist)

    cpdef toAdjacencyList(self, str label=?)
    
    cpdef updateFingerprint(self)

    cpdef update_charge(self)

    cpdef bint isIsomorphic(self, Graph other, dict initialMap=?, bint saveOrder=?) except -2

    cpdef list findIsomorphism(self, Graph other, dict initialMap=?, bint saveOrder=?)

    cpdef bint isSubgraphIsomorphic(self, Graph other, dict initialMap=?, bint generateInitialMap=?, bint saveOrder=?) except -2

    cpdef list findSubgraphIsomorphisms(self, Graph other, dict initialMap=?, bint saveOrder=?)
    
<<<<<<< HEAD
    cpdef bint isIdentical(self, Graph other)
    
    cpdef bint isSurfaceSite(self) except -2
    
    cpdef bint containsSurfaceSite(self) except -2
=======
    cpdef bint isIdentical(self, Graph other, bint saveOrder=?)
>>>>>>> aaf3dcec

    cpdef bint isAromaticRing(self)

    cpdef bint standardizeAtomType(self)

    cpdef bint addExplicitLigands(self)

    cpdef GroupAtom createAndConnectAtom(self, list atomtype, GroupAtom connectingAtom, list bondOrders)

    cpdef bint standardizeGroup(self)

    cpdef Group addImplicitAtomsFromAtomType(self)

    cpdef pickWildcards(self)

    cpdef mol.Molecule makeSampleMolecule(self)

    cpdef tuple classifyBenzeneCarbons(self, dict partners=?)

    cpdef Group addImplicitBenzene(self)

    cpdef bint isBenzeneExplicit(self)

    cpdef Group mergeGroups(self, Group other)

    cpdef resetRingMembership(self)<|MERGE_RESOLUTION|>--- conflicted
+++ resolved
@@ -174,16 +174,12 @@
     cpdef bint isSubgraphIsomorphic(self, Graph other, dict initialMap=?, bint generateInitialMap=?, bint saveOrder=?) except -2
 
     cpdef list findSubgraphIsomorphisms(self, Graph other, dict initialMap=?, bint saveOrder=?)
-    
-<<<<<<< HEAD
-    cpdef bint isIdentical(self, Graph other)
+
+    cpdef bint isIdentical(self, Graph other, bint saveOrder=?)
     
     cpdef bint isSurfaceSite(self) except -2
     
     cpdef bint containsSurfaceSite(self) except -2
-=======
-    cpdef bint isIdentical(self, Graph other, bint saveOrder=?)
->>>>>>> aaf3dcec
 
     cpdef bint isAromaticRing(self)
 
