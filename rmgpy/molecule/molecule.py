--- conflicted
+++ resolved
@@ -36,7 +36,6 @@
 """
 
 import cython
-import logging
 import os
 import re
 import element as elements
@@ -61,11 +60,7 @@
     `spinMultiplicity`  ``short``           The spin multiplicity of the atom
     `charge`            ``short``           The formal charge of the atom
     `label`             ``str``             A string label that can be used to tag individual atoms
-<<<<<<< HEAD
     `lonePairs`         ``short``           The number of lone electron pairs
-=======
-    `coords`
->>>>>>> 8aa1cc86
     =================== =================== ====================================
 
     Additionally, the ``mass``, ``number``, and ``symbol`` attributes of the
@@ -84,11 +79,8 @@
         self.charge = charge
         self.label = label
         self.atomType = None
-<<<<<<< HEAD
         self.lonePairs = lonePairs
-=======
         self.coords = list()
->>>>>>> 8aa1cc86
 
     def __str__(self):
         """
@@ -221,11 +213,8 @@
         a.charge = self.charge
         a.label = self.label
         a.atomType = self.atomType
-<<<<<<< HEAD
         a.lonePairs = self.lonePairs
-=======
         a.coords = self.coords[:]
->>>>>>> 8aa1cc86
         return a
 
     def isHydrogen(self):
@@ -681,22 +670,12 @@
         """
         Return the molecular weight of the molecule in kg/mol.
         """
-        cython.declare(atom=Atom, mass=cython.double)
         mass = 0
+        H = elements.getElement('H')
         for atom in self.vertices:
             mass += atom.element.mass
         return mass
     
-    def getRadicalCount(self):
-        """
-        Return the number of unpaired electrons.
-        """
-        cython.declare(atom=Atom, radicals=cython.short)
-        radicals = 0
-        for atom in self.vertices:
-            radicals += atom.radicalElectrons
-        return radicals
-
     def getNumAtoms(self, element = None):
         """
         Return the number of atoms in molecule.  If element is given, ie. "H" or "C",
@@ -763,7 +742,7 @@
         connectivity values. If there's nothing but hydrogens, it does nothing.
         It destroys information; be careful with it.
         """
-        cython.declare(atom=Atom, hydrogens=list)
+        cython.declare(atom=Atom, neighbor=Atom, hydrogens=list)
         # Check that the structure contains at least one heavy atom
         for atom in self.vertices:
             if not atom.isHydrogen():
@@ -774,6 +753,7 @@
         hydrogens = []
         for atom in self.vertices:
             if atom.isHydrogen() and atom.label == '':
+                neighbor = atom.edges.keys()[0]
                 hydrogens.append(atom)
         # Remove the hydrogen atoms from the structure
         for atom in hydrogens:
@@ -1641,3 +1621,4 @@
         adjlist = self.toAdjacencyList(removeH=True)
         url += "{0}".format(re.sub('\s+', '%20', adjlist.replace('\n', ';')))
         return url.strip('_')
+        