--- conflicted
+++ resolved
@@ -140,16 +140,10 @@
         """
         others = range(len(bm))
         for idx in sect: others.remove(idx)
-<<<<<<< HEAD
-        
-        for i in sect:
-            for j in others:
-=======
             
         for i in range(len(bm)):#sect:
             for j in range(i):#others:
                 if i<j: continue
->>>>>>> 279ffb2f
                 for k in range(len(bm)):
                     if k==i or k==j or i==j: continue
                     Uik = bm[i,k] if k>i else bm[k,i]
@@ -406,18 +400,8 @@
                 logFilePath = self.runDouble(self.inputFilePath)
                 shutil.copy(logFilePath, logFilePath+'.ref2.out')
             else:
-<<<<<<< HEAD
-                if len(self.reaction.reactants)==2:
-                    reactant = self.reaction.reactants[0].merge(self.reaction.reactants[1])
-                else:
-                    # Are there reaction families with 3 reactants?
-                    reactant = self.reaction.reactants[0]
-                reactant = self.fixSortLabel(reactant)
-                tsRDMol, tsBM, tsMult, self.geometry = self.generateBoundsMatrix(reactant)
-=======
                 notes = notes + 'product .arc file does not exits\n'
                 return False, None, None, notes
->>>>>>> 279ffb2f
                 
             if os.path.exists(self.getFilePath('.arc')):
                 # Write saddle calculation file using the outputs of the reference calculations
@@ -484,33 +468,6 @@
                 notes = notes + 'QST3 needed\n'
                 return False, None, None, notes
                 
-<<<<<<< HEAD
-                    self.geometry.rd_embed(tsRDMol, distGeomAttempts, bm=tsBM, match=atomMatch)
-                    
-                    if not os.path.exists(self.outputFilePath):
-                        self.writeInputFile(1)
-                        converged, internalCoord = self.run()
-                    else:
-                        converged, internalCoord = self.verifyOutputFile()
-                    
-                    if internalCoord and not converged:
-                        self.writeInputFile(2)
-                        converged, internalCoord = self.run()
-                    
-                    if converged:
-                        if not os.path.exists(self.ircOutputFilePath):
-                            self.writeIRCFile()
-                            rightTS = self.runIRC()
-                        else:
-                            rightTS = self.verifyIRCOutputFile()
-                        if rightTS:
-                            self.writeRxnOutputFile(labels)
-                            return True
-                        else:
-                            return False
-                    else:
-                        return False
-=======
             print "Optimizing TS once"
             self.writeInputFile(1, fromQST2=True)
             converged, internalCoord = self.run()
@@ -603,7 +560,6 @@
         else:
             notes = 'Bounds matrix editing failed\n'
             return False, notes
->>>>>>> 279ffb2f
     
     def calculateQMData(self, moleculeList):
         """
