--- conflicted
+++ resolved
@@ -86,11 +86,7 @@
         "Returns the path of the refined mol file."
         return self.getFilePath('.refined.mol')
 
-<<<<<<< HEAD
-    def generateRDKitGeometries(self):
-=======
     def generateRDKitGeometries(self, boundsMatrix=None, atomMatch=None):
->>>>>>> 34154259
         """
         Use RDKit to guess geometry.
 
@@ -114,11 +110,7 @@
         return self.molecule.toRDKitMol(removeHs=False, returnMapping=True)
 
 
-<<<<<<< HEAD
-    def rd_embed(self, rdmol, numConfAttempts):
-=======
     def rd_embed(self, rdmol, numConfAttempts, bm=None, match=None):
->>>>>>> 34154259
         """
         Embed the RDKit molecule and create the crude molecule file.
         """
@@ -407,14 +399,34 @@
         "The total number of attempts to try"
         return 2 * len(self.keywords)
     
-<<<<<<< HEAD
-=======
-    def setOutputDirectory(self, outputDirectory):
-        """
-        Set up the fileStore and scratchDirectory if not already done.
-        """
-        subPath = os.path.join('Species', self.uniqueID, self.settings.method)
-        subStrings = ['Species', self.settings.method]
+    def initialize(self):
+        """
+        Do any startup tasks.
+        """
+        self.checkReady()
+    
+    def checkReady(self):
+        """
+        Check that it's ready to run calculations.
+        """
+        self.settings.checkAllSet()
+        self.checkPaths()
+    
+    def checkPaths(self):
+        """
+        Check the paths in the settings are OK. Make folders as necessary.
+        """
+        if not os.path.exists(self.settings.RMG_bin_path):
+            raise Exception("RMG-Py 'bin' directory {0} does not exist.".format(self.settings.RMG_bin_path))
+        if not os.path.isdir(self.settings.RMG_bin_path):
+            raise Exception("RMG-Py 'bin' directory {0} is not a directory.".format(self.settings.RMG_bin_path))
+        
+        self.settings.fileStore = os.path.expandvars(self.settings.fileStore) # to allow things like $HOME or $RMGpy
+        self.settings.scratchDirectory = os.path.expandvars(self.settings.scratchDirectory)
+        for path in [self.settings.fileStore, self.settings.scratchDirectory]:
+            if not os.path.exists(path):
+                logging.info("Creating directory %s for QM files."%os.path.abspath(path))
+                os.makedirs(path)
         
         setFileStore = True
         setScratch = True
@@ -445,7 +457,6 @@
             self.settings.scratchDirectory = os.path.join(outputDirectory, subPath)
             logging.info("Setting the quantum mechanics fileStore to {0}".format(self.settings.scratchDirectory))            
     
->>>>>>> 34154259
     def initialize(self):
         """
         Do any startup tasks.
@@ -467,12 +478,8 @@
             raise Exception("RMG-Py 'bin' directory {0} does not exist.".format(self.settings.RMG_bin_path))
         if not os.path.isdir(self.settings.RMG_bin_path):
             raise Exception("RMG-Py 'bin' directory {0} is not a directory.".format(self.settings.RMG_bin_path))
-<<<<<<< HEAD
-        
-=======
             
         self.setOutputDirectory(self.settings.fileStore)
->>>>>>> 34154259
         self.settings.fileStore = os.path.expandvars(self.settings.fileStore) # to allow things like $HOME or $RMGpy
         self.settings.scratchDirectory = os.path.expandvars(self.settings.scratchDirectory)
         for path in [self.settings.fileStore, self.settings.scratchDirectory]:
