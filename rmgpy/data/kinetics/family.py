#!/usr/bin/env python
# -*- coding: utf-8 -*-

###############################################################################
#                                                                             #
# RMG - Reaction Mechanism Generator                                          #
#                                                                             #
# Copyright (c) 2002-2019 Prof. William H. Green (whgreen@mit.edu),           #
# Prof. Richard H. West (r.west@neu.edu) and the RMG Team (rmg_dev@mit.edu)   #
#                                                                             #
# Permission is hereby granted, free of charge, to any person obtaining a     #
# copy of this software and associated documentation files (the 'Software'),  #
# to deal in the Software without restriction, including without limitation   #
# the rights to use, copy, modify, merge, publish, distribute, sublicense,    #
# and/or sell copies of the Software, and to permit persons to whom the       #
# Software is furnished to do so, subject to the following conditions:        #
#                                                                             #
# The above copyright notice and this permission notice shall be included in  #
# all copies or substantial portions of the Software.                         #
#                                                                             #
# THE SOFTWARE IS PROVIDED 'AS IS', WITHOUT WARRANTY OF ANY KIND, EXPRESS OR  #
# IMPLIED, INCLUDING BUT NOT LIMITED TO THE WARRANTIES OF MERCHANTABILITY,    #
# FITNESS FOR A PARTICULAR PURPOSE AND NONINFRINGEMENT. IN NO EVENT SHALL THE #
# AUTHORS OR COPYRIGHT HOLDERS BE LIABLE FOR ANY CLAIM, DAMAGES OR OTHER      #
# LIABILITY, WHETHER IN AN ACTION OF CONTRACT, TORT OR OTHERWISE, ARISING     #
# FROM, OUT OF OR IN CONNECTION WITH THE SOFTWARE OR THE USE OR OTHER         #
# DEALINGS IN THE SOFTWARE.                                                   #
#                                                                             #
###############################################################################

"""
This module contains functionality for working with kinetics families.
"""

import os.path
import numpy as np
import logging
import warnings
import codecs
from copy import deepcopy
import itertools
from collections import OrderedDict
from sklearn.model_selection import KFold

from rmgpy.constraints import failsSpeciesConstraints
from rmgpy.data.base import Database, Entry, LogicNode, LogicOr, ForbiddenStructures,\
                            getAllCombinations
from rmgpy.reaction import Reaction, same_species_lists
from rmgpy import settings
from rmgpy.reaction import Reaction
from rmgpy.kinetics import Arrhenius, SurfaceArrhenius,\
                    SurfaceArrheniusBEP, StickingCoefficient, StickingCoefficientBEP
from rmgpy.kinetics.arrhenius import ArrheniusBM
from rmgpy.molecule import Bond, GroupBond, Group, Molecule
from rmgpy.molecule.resonance import generate_optimal_aromatic_resonance_structures
from rmgpy.species import Species
from rmgpy.molecule.atomtype import atomTypes

from .common import saveEntry, ensure_species, find_degenerate_reactions, generate_molecule_combos,\
                    ensure_independent_atom_ids, getAllDescendants
from .depository import KineticsDepository
from .groups import KineticsGroups
from .rules import KineticsRules
from rmgpy.exceptions import InvalidActionError, ReactionPairsError, KineticsError,\
                             UndeterminableKineticsError, ForbiddenStructureException,\
                             KekulizationError, ActionError, DatabaseError
import itertools
################################################################################

class TemplateReaction(Reaction):
    """
    A Reaction object generated from a reaction family template. In addition
    to attributes inherited from :class:`Reaction`, this class includes the
    following attributes:

    ============ ========================= =====================================
    Attribute    Type                      Description
    ============ ========================= =====================================
    `family`     ``str``                   The kinetics family that the reaction was created from.
    `estimator`  ``str``                   Whether the kinetics came from rate rules or group additivity.
    `reverse`    :class:`TemplateReaction` The reverse reaction, for families that are their own reverse.
    `is_forward`  ``bool``                 Whether the reaction was generated in the forward direction of the family.
    ============ ========================= =====================================
    """

    def __init__(self,
                index=-1,
                reactants=None,
                products=None,
                specificCollider=None,
                kinetics=None,
                reversible=True,
                transitionState=None,
                duplicate=False,
                degeneracy=1,
                pairs=None,
                family=None,
                template=None,
                estimator=None,
                reverse=None,
                is_forward=None,
                ):
        Reaction.__init__(self,
                          index=index,
                          reactants=reactants,
                          products=products,
                          specificCollider=specificCollider,
                          kinetics=kinetics,
                          reversible=reversible,
                          transitionState=transitionState,
                          duplicate=duplicate,
                          degeneracy=degeneracy,
                          pairs=pairs,
                          is_forward=is_forward,
                          )
        self.family = family
        self.template = template
        self.estimator = estimator
        self.reverse = reverse

    def __reduce__(self):
        """
        A helper function used when pickling an object.
        """
        return (TemplateReaction, (self.index,
                                   self.reactants,
                                   self.products,
                                   self.specificCollider,
                                   self.kinetics,
                                   self.reversible,
                                   self.transitionState,
                                   self.duplicate,
                                   self.degeneracy,
                                   self.pairs,
                                   self.family,
                                   self.template,
                                   self.estimator,
                                   self.reverse,
                                   self.is_forward
                                   ))

    def __repr__(self):
        """
        Return a string representation that can be used to reconstruct the
        object.
        """
        string = 'TemplateReaction('
        if self.index != -1: string += 'index={0:d}, '.format(self.index)
        if self.label != '': string += 'label={0!r}, '.format(self.label)
        if self.reactants is not None: string += 'reactants={0!r}, '.format(self.reactants)
        if self.products is not None: string += 'products={0!r}, '.format(self.products)
        if self.specificCollider is not None: string += 'specificCollider={0!r}, '.format(self.specificCollider)
        if self.kinetics is not None: string += 'kinetics={0!r}, '.format(self.kinetics)
        if not self.reversible: string += 'reversible={0}, '.format(self.reversible)
        if self.transitionState is not None: string += 'transitionState={0!r}, '.format(self.transitionState)
        if self.duplicate: string += 'duplicate={0}, '.format(self.duplicate)
        if self.degeneracy != 1: string += 'degeneracy={0:.1f}, '.format(self.degeneracy)
        if self.pairs is not None: string += 'pairs={0}, '.format(self.pairs)
        if self.family: string += "family='{}', ".format(self.family)
        if self.template: string += "template={}, ".format(self.template)
        if self.comment != '': string += 'comment={0!r}, '.format(self.comment)
        string = string[:-2] + ')'
        return string

    def getSource(self):
        """
        Return the database that was the source of this reaction. For a
        TemplateReaction this should be a KineticsGroups object.
        """
        return self.family
        
    def copy(self):
        """
        creates a new instance of TemplateReaction
        """
        other = TemplateReaction.__new__(TemplateReaction)
        
        # this was copied from Reaction.copy class
        other.index = self.index
        other.label = self.label
        other.reactants = []
        for reactant in self.reactants:
            other.reactants.append(reactant.copy(deep=True))
        other.products = []
        for product in self.products:
            other.products.append(product.copy(deep=True))
        other.specificCollider = self.specificCollider
        other.degeneracy = self.degeneracy
        other.kinetics = deepcopy(self.kinetics)
        other.reversible = self.reversible
        other.transitionState = deepcopy(self.transitionState)
        other.duplicate = self.duplicate
        other.pairs = deepcopy(self.pairs)
        
        # added for TemplateReaction information
        other.family = self.family
        other.template = self.template
        other.estimator = self.estimator
        other.reverse = self.reverse
        other.is_forward = self.is_forward
        
        return other

################################################################################

class ReactionRecipe:
    """
    Represent a list of actions that, when executed, result in the conversion
    of a set of reactants to a set of products. There are currently five such
    actions:

    ============= ============================= ================================
    Action Name   Arguments                     Description
    ============= ============================= ================================
    CHANGE_BOND   `center1`, `order`, `center2` change the bond order of the bond between `center1` and `center2` by `order`; do not break or form bonds
    FORM_BOND     `center1`, `order`, `center2` form a new bond between `center1` and `center2` of type `order`
    BREAK_BOND    `center1`, `order`, `center2` break the bond between `center1` and `center2`, which should be of type `order`
    GAIN_RADICAL  `center`, `radical`           increase the number of free electrons on `center` by `radical`
    LOSE_RADICAL  `center`, `radical`           decrease the number of free electrons on `center` by `radical`
    GAIN_PAIR     `center`, `pair`              increase the number of lone electron pairs on `center` by `pair`
    LOSE_PAIR     `center`, `pair`              decrease the number of lone electron pairs on `center` by `pair`
    ============= ============================= ================================

    The actions are stored as a list in the `actions` attribute. Each action is
    a list of items; the first is the action name, while the rest are the
    action parameters as indicated above.
    """

    def __init__(self, actions=None):
        self.actions = actions or []

    def addAction(self, action):
        """
        Add an `action` to the reaction recipe, where `action` is a list
        containing the action name and the required parameters, as indicated in
        the table above.
        """
        self.actions.append(action)

    def getReverse(self):
        """
        Generate a reaction recipe that, when applied, does the opposite of
        what the current recipe does, i.e., it is the recipe for the reverse
        of the reaction that this is the recipe for.
        """
        other = ReactionRecipe()
        for action in self.actions:
            if action[0] == 'CHANGE_BOND':
                other.addAction(['CHANGE_BOND', action[1], str(-int(action[2])), action[3]])
            elif action[0] == 'FORM_BOND':
                other.addAction(['BREAK_BOND', action[1], action[2], action[3]])
            elif action[0] == 'BREAK_BOND':
                other.addAction(['FORM_BOND', action[1], action[2], action[3]])
            elif action[0] == 'LOSE_RADICAL':
                other.addAction(['GAIN_RADICAL', action[1], action[2]])
            elif action[0] == 'GAIN_RADICAL':
                other.addAction(['LOSE_RADICAL', action[1], action[2]])
            elif action[0] == 'LOSE_PAIR':
                other.addAction(['GAIN_PAIR', action[1], action[2]])
            elif action[0] == 'GAIN_PAIR':
                other.addAction(['LOSE_PAIR', action[1], action[2]])
        return other

    def __apply(self, struct, doForward, unique):
        """
        Apply the reaction recipe to the set of molecules contained in
        `structure`, a single Structure object that contains one or more
        structures. The `doForward` parameter is used to indicate
        whether the forward or reverse recipe should be applied. The atoms in
        the structure should be labeled with the appropriate atom centers.
        """

        pattern = isinstance(struct, Group)
        struct.props['validAromatic'] = True

        for action in self.actions:
            if action[0] in ['CHANGE_BOND', 'FORM_BOND', 'BREAK_BOND']:

                # We are about to change the connectivity of the atoms in
                # struct, which invalidates any existing vertex connectivity
                # information; thus we reset it
                struct.resetConnectivityValues()

                label1, info, label2 = action[1:]

                # Find associated atoms
                atom1 = struct.getLabeledAtom(label1)
                atom2 = struct.getLabeledAtom(label2)
                if atom1 is None or atom2 is None or atom1 is atom2:
                    raise InvalidActionError('Invalid atom labels encountered.')

                # Apply the action
                if action[0] == 'CHANGE_BOND':
                    info = int(info)
                    bond = struct.getBond(atom1, atom2)
                    if bond.isBenzene():
                        struct.props['validAromatic'] = False
                    if doForward:
                        atom1.applyAction(['CHANGE_BOND', label1, info, label2])
                        atom2.applyAction(['CHANGE_BOND', label1, info, label2])
                        bond.applyAction(['CHANGE_BOND', label1, info, label2])
                    else:
                        atom1.applyAction(['CHANGE_BOND', label1, -info, label2])
                        atom2.applyAction(['CHANGE_BOND', label1, -info, label2])
                        bond.applyAction(['CHANGE_BOND', label1, -info, label2])
                elif (action[0] == 'FORM_BOND' and doForward) or (action[0] == 'BREAK_BOND' and not doForward):
                    if struct.hasBond(atom1, atom2):
                        raise InvalidActionError('Attempted to create an existing bond.')
                    if info not in (1, 0): # Can only form single or vdW bonds
                        raise InvalidActionError('Attempted to create bond of type {:!r}'.format(info))
                    bond = GroupBond(atom1, atom2, order=[info]) if pattern else Bond(atom1, atom2, order=info)
                    struct.addBond(bond)
                    atom1.applyAction(['FORM_BOND', label1, info, label2])
                    atom2.applyAction(['FORM_BOND', label1, info, label2])
                elif (action[0] == 'BREAK_BOND' and doForward) or (action[0] == 'FORM_BOND' and not doForward):
                    if not struct.hasBond(atom1, atom2):
                        raise InvalidActionError('Attempted to remove a nonexistent bond.')
                    bond = struct.getBond(atom1, atom2)
                    struct.removeBond(bond)
                    atom1.applyAction(['BREAK_BOND', label1, info, label2])
                    atom2.applyAction(['BREAK_BOND', label1, info, label2])

            elif action[0] in ['LOSE_RADICAL', 'GAIN_RADICAL']:

                label, change = action[1:]
                change = int(change)

                # Find associated atom
                atom = struct.getLabeledAtom(label)
                if atom is None:
                    raise InvalidActionError('Unable to find atom with label "{0}" while applying reaction recipe.'.format(label))

                # Apply the action
                for i in range(change):
                    if (action[0] == 'GAIN_RADICAL' and doForward) or (action[0] == 'LOSE_RADICAL' and not doForward):
                        atom.applyAction(['GAIN_RADICAL', label, 1])
                    elif (action[0] == 'LOSE_RADICAL' and doForward) or (action[0] == 'GAIN_RADICAL' and not doForward):
                        atom.applyAction(['LOSE_RADICAL', label, 1])
                        
            elif action[0] in ['LOSE_PAIR', 'GAIN_PAIR']:

                label, change = action[1:]
                change = int(change)

                # Find associated atom
                atom = struct.getLabeledAtom(label)
                if atom is None:
                    raise InvalidActionError('Unable to find atom with label "{0}" while applying reaction recipe.'.format(label))

                # Apply the action
                for i in range(change):
                    if (action[0] == 'GAIN_PAIR' and doForward) or (action[0] == 'LOSE_PAIR' and not doForward):
                        atom.applyAction(['GAIN_PAIR', label, 1])
                    elif (action[0] == 'LOSE_PAIR' and doForward) or (action[0] == 'GAIN_PAIR' and not doForward):
                        atom.applyAction(['LOSE_PAIR', label, 1])

            else:
                raise InvalidActionError('Unknown action "' + action[0] + '" encountered.')

    def applyForward(self, struct, unique=True):
        """
        Apply the forward reaction recipe to `molecule`, a single
        :class:`Molecule` object.
        """
        return self.__apply(struct, True, unique)

    def applyReverse(self, struct, unique=True):
        """
        Apply the reverse reaction recipe to `molecule`, a single
        :class:`Molecule` object.
        """
        return self.__apply(struct, False, unique)


################################################################################


class KineticsFamily(Database):
    """
    A class for working with an RMG kinetics family: a set of reactions with 
    similar chemistry, and therefore similar reaction rates. The attributes 
    are:

    =================== =============================== ========================
    Attribute           Type                            Description
    =================== =============================== ========================
    `reverse`           ``string``                      The name of the reverse reaction family
    `reversible`        `Boolean`                       Is family reversible? (True by default)
    `forwardTemplate`   :class:`Reaction`               The forward reaction template
    `forwardRecipe`     :class:`ReactionRecipe`         The steps to take when applying the forward reaction to a set of reactants
    `reverseTemplate`   :class:`Reaction`               The reverse reaction template
    `reverseRecipe`     :class:`ReactionRecipe`         The steps to take when applying the reverse reaction to a set of reactants
    `forbidden`         :class:`ForbiddenStructures`    (Optional) Forbidden product structures in either direction
    `ownReverse`        `Boolean`                       It's its own reverse?
    'boundaryAtoms'     list                            Labels which define the boundaries of end groups in backbone/end families
    `treeDistances`     dict                            The default distance from parent along each tree, if not set default is 1 for every tree
    ------------------- ------------------------------- ------------------------
    `groups`            :class:`KineticsGroups`         The set of kinetics group additivity values
    `rules`             :class:`KineticsRules`          The set of kinetics rate rules from RMG-Java
    `depositories`      ``list``                        A set of additional depositories used to store kinetics data from various sources
    =================== =============================== ========================

    There are a few reaction families that are their own reverse (hydrogen
    abstraction and intramolecular hydrogen migration); for these
    `reverseTemplate` and `reverseRecipe` will both be ``None``.
    """

    def __init__(self,
                 entries=None,
                 top=None,
                 label='',
                 name='',
                 reverse='',
                 reversible=True,
                 shortDesc='',
                 longDesc='',
                 forwardTemplate=None,
                 forwardRecipe=None,
                 reverseTemplate=None,
                 reverseRecipe=None,
                 forbidden=None,
                 boundaryAtoms = None,
                 treeDistances = None
                 ):
        Database.__init__(self, entries, top, label, name, shortDesc, longDesc)
        self.reverse = reverse
        self.reversible = reversible
        self.forwardTemplate = forwardTemplate
        self.forwardRecipe = forwardRecipe
        self.reverseTemplate = reverseTemplate
        self.reverseRecipe = reverseRecipe
        self.forbidden = forbidden
        self.ownReverse = forwardTemplate is not None and reverseTemplate is None
        self.boundaryAtoms = boundaryAtoms
        self.treeDistances = treeDistances
        
        # Kinetics depositories of training and test data
        self.groups = None
        self.rules = None
        self.depositories = []

    def __repr__(self):
        return '<ReactionFamily "{0}">'.format(self.label)

    def loadOld(self, path):
        """
        Load an old-style RMG kinetics group additivity database from the
        location `path`.
        """
        warnings.warn("The old kinetics databases are no longer supported and may be"
                      " removed in version 2.3.", DeprecationWarning)
        self.label = os.path.basename(path)
        self.name = self.label

        self.groups = KineticsGroups(label='{0}/groups'.format(self.label))
        self.groups.name = self.groups.label
        try:
            self.groups.loadOldDictionary(os.path.join(path, 'dictionary.txt'), pattern=True)
        except Exception:
            logging.error('Error while reading old kinetics family dictionary from {0!r}.'.format(path))
            raise
        try:
            self.groups.loadOldTree(os.path.join(path, 'tree.txt'))
        except Exception:
            logging.error('Error while reading old kinetics family tree from {0!r}.'.format(path))
            raise

        # The old kinetics groups use rate rules (not group additivity values),
        # so we can't load the old rateLibrary.txt
        
        # Load the reaction recipe
        try:
            self.loadOldTemplate(os.path.join(path, 'reactionAdjList.txt'))
        except Exception:
            logging.error('Error while reading old kinetics family template/recipe from {0!r}.'.format(path))
            raise
        # Construct the forward and reverse templates
        reactants = [self.groups.entries[label] for label in self.forwardTemplate.reactants]
        if self.ownReverse:
            self.forwardTemplate = Reaction(reactants=reactants, products=reactants)
            self.reverseTemplate = None
        else:
            products = self.generateProductTemplate(reactants)
            self.forwardTemplate = Reaction(reactants=reactants, products=products)
            self.reverseTemplate = Reaction(reactants=reactants, products=products)

        self.groups.numReactants = len(self.forwardTemplate.reactants)

        # Load forbidden structures if present
        try:
            if os.path.exists(os.path.join(path, 'forbiddenGroups.txt')):
                self.forbidden = ForbiddenStructures().loadOld(os.path.join(path, 'forbiddenGroups.txt'))
        except Exception:
            logging.error('Error while reading old kinetics family forbidden groups from {0!r}.'.format(path))
            raise
            
        entries = self.groups.top[:]
        for entry in self.groups.top:
            entries.extend(self.groups.descendants(entry))
        for index, entry in enumerate(entries):
            entry.index = index + 1
            
        self.rules = KineticsRules(label='{0}/rules'.format(self.label))
        self.rules.name = self.rules.label
        try:
            self.rules.loadOld(path, self.groups, numLabels=max(len(self.forwardTemplate.reactants), len(self.groups.top)))
        except Exception:
            logging.error('Error while reading old kinetics family rules from {0!r}.'.format(path))
            raise
        self.depositories = {}

        return self

    def loadOldTemplate(self, path):
        """
        Load an old-style RMG reaction family template from the location `path`.
        """
        warnings.warn("The old kinetics databases are no longer supported and"
                      " may be removed in version 2.3.", DeprecationWarning)
        self.forwardTemplate = Reaction(reactants=[], products=[])
        self.forwardRecipe = ReactionRecipe()
        self.ownReverse = False

        ftemp = None
        # Process the template file
        try:
            ftemp = open(path, 'r')
            for line in ftemp:
                line = line.strip()
                if len(line) > 0 and line[0] == '(':
                    # This is a recipe action line
                    tokens = line.split()
                    action = [tokens[1]]
                    action.extend(tokens[2][1:-1].split(','))
                    self.forwardRecipe.addAction(action)
                elif 'thermo_consistence' in line:
                    self.ownReverse = True
                elif 'reverse' in line:
                    self.reverse = line.split(':')[1].strip()
                elif '->' in line:
                    # This is the template line
                    tokens = line.split()
                    atArrow = False
                    for token in tokens:
                        if token == '->':
                            atArrow = True
                        elif token != '+' and not atArrow:
                            self.forwardTemplate.reactants.append(token)
                        elif token != '+' and atArrow:
                            self.forwardTemplate.products.append(token)
        except IOError as e:
            logging.exception('Database template file "' + e.filename + '" not found.')
            raise
        finally:
            if ftemp: ftemp.close()

    def saveOld(self, path):
        """
        Save the old RMG kinetics groups to the given `path` on disk.
        """
        warnings.warn("The old kinetics databases are no longer supported and"
                      " may be removed in version 2.3.", DeprecationWarning)
        if not os.path.exists(path): os.mkdir(path)
        
        self.groups.saveOldDictionary(os.path.join(path, 'dictionary.txt'))
        self.groups.saveOldTree(os.path.join(path, 'tree.txt'))
        # The old kinetics groups use rate rules (not group additivity values),
        # so we can't save the old rateLibrary.txt
        self.saveOldTemplate(os.path.join(path, 'reactionAdjList.txt'))
        # Save forbidden structures if present
        if self.forbidden is not None:
            self.forbidden.saveOld(os.path.join(path, 'forbiddenGroups.txt'))
            
        self.rules.saveOld(path, self)
            
    def saveOldTemplate(self, path):
        """
        Save an old-style RMG reaction family template from the location `path`.
        """
        warnings.warn("The old kinetics databases are no longer supported and"
                      " may be removed in version 2.3.", DeprecationWarning)
        ftemp = open(path, 'w')
        
        # Write the template
        ftemp.write('{0} -> {1}\n'.format(
            ' + '.join([entry.label for entry in self.forwardTemplate.reactants]),
            ' + '.join([entry.label for entry in self.forwardTemplate.products]),
        ))
        ftemp.write('\n')
        
        # Write the reaction type and reverse name
        if self.ownReverse:
            ftemp.write('thermo_consistence\n')
        else:
            ftemp.write('forward\n')
            ftemp.write('reverse: {0}\n'.format(self.reverse))
        ftemp.write('\n')
        
        # Write the reaction recipe
        ftemp.write('Actions 1\n')
        for index, action in enumerate(self.forwardRecipe.actions):
            ftemp.write('({0}) {1:<15} {{{2}}}\n'.format(index+1, action[0], ','.join(action[1:])))
        ftemp.write('\n')
        
        ftemp.close()
        
    def distributeTreeDistances(self):
        """
        fills in nodalDistance (the distance between an entry and its parent)
        if not already entered with the value from treeDistances associated
        with the tree the entry comes from
        """
        treeDistances = self.treeDistances
        toplabels = [i.label for i in self.groups.top]
        
        assert len(toplabels) == len(treeDistances), 'treeDistances does not have the same number of entries as there are top nodes in the family'

        for entryName,entry in self.groups.entries.iteritems():
            topentry = entry
            while not (topentry.parent is None): #get the top for the tree entry is in
                topentry = topentry.parent
            if topentry.label in toplabels: #filtering out product nodes
                if entry.nodalDistance is None:
                    entry.nodalDistance = treeDistances[topentry.label]
                
    def load(self, path, local_context=None, global_context=None, depositoryLabels=None):
        """
        Load a kinetics database from a file located at `path` on disk.
        
        If `depositoryLabels` is a list, eg. ['training','PrIMe'], then only those
        depositories are loaded, and they are searched in that order when
        generating kinetics.
        
        If depositoryLabels is None then load 'training' first then everything else.
        If depositoryLabels is not None then load in the order specified in depositoryLabels.
        """
        local_context['recipe'] = self.loadRecipe
        local_context['template'] = self.loadTemplate
        local_context['forbidden'] = self.loadForbidden
        local_context['True'] = True
        local_context['False'] = False
        local_context['reverse'] = None
        local_context['reversible'] = None
        local_context['boundaryAtoms'] = None
        local_context['treeDistances'] = None
        local_context['reverseMap'] = None
        self.groups = KineticsGroups(label='{0}/groups'.format(self.label))
        logging.debug("Loading kinetics family groups from {0}".format(os.path.join(path, 'groups.py')))
        Database.load(self.groups, os.path.join(path, 'groups.py'), local_context, global_context)
        self.name = self.label
        self.boundaryAtoms = local_context.get('boundaryAtoms', None)
        self.treeDistances = local_context.get('treeDistances',None)
        self.reverseMap = local_context.get('reverseMap',None)
        # Generate the reverse template if necessary
        self.forwardTemplate.reactants = [self.groups.entries[label] for label in self.forwardTemplate.reactants]
        if self.ownReverse:
            self.forwardTemplate.products = self.forwardTemplate.reactants[:]
            self.reverseTemplate = None
            self.reverseRecipe = self.forwardRecipe.getReverse()
        else:
            self.reverse = local_context.get('reverse', None)
            self.reversible = True if local_context.get('reversible', None) is None else local_context.get('reversible', None)
            self.forwardTemplate.products = self.generateProductTemplate(self.forwardTemplate.reactants)
            if self.reversible:
                self.reverseTemplate = Reaction(reactants=self.forwardTemplate.products, products=self.forwardTemplate.reactants)
                self.reverseRecipe = self.forwardRecipe.getReverse()
                if self.reverse is None:
                    self.reverse = '{0}_reverse'.format(self.label)
        
        self.groups.numReactants = len(self.forwardTemplate.reactants)
            
        self.rules = KineticsRules(label='{0}/rules'.format(self.label))
        logging.debug("Loading kinetics family rules from {0}".format(os.path.join(path, 'rules.py')))
        self.rules.load(os.path.join(path, 'rules.py'), local_context, global_context)
        
        # load the groups indicated in the entry label
        for label, entries in self.rules.entries.iteritems():
            nodes = label.split(';')
            reactants = [self.groups.entries[node] for node in nodes]
            reaction = Reaction(reactants=reactants, products=[])
            for entry in entries:
                entry.item = reaction
        self.depositories = []
        
        toplabels = [i.label for i in self.groups.top]
        if self.treeDistances is None:
            self.treeDistances = {topentry:1 for topentry in toplabels}

        self.distributeTreeDistances()
            
        if depositoryLabels=='all':
            # Load everything. This option is generally used for working with the database
            # load all the remaining depositories, in order returned by os.walk
            for root, dirs, files in os.walk(path):
                for name in dirs:
                    #if not f.endswith('.py'): continue
                    #name = f.split('.py')[0]
                    #if name not in ['groups', 'rules']:
                    fpath = os.path.join(path, name, 'reactions.py')
                    label = '{0}/{1}'.format(self.label, name)
                    depository = KineticsDepository(label=label)
                    logging.debug("Loading kinetics family depository from {0}".format(fpath))
                    depository.load(fpath, local_context, global_context)
                    self.depositories.append(depository)
                    
            return
                    
        if not depositoryLabels:
            # If depository labels is None or there are no depositories listed, then use the training
            # depository and add them to the RMG rate rules by default:
            depositoryLabels = ['training']
        if depositoryLabels:
            # If there are depository labels, load them in the order specified, but 
            # append the training reactions unless the user specifically declares it not
            # to be included with a '!training' flag
            if '!training' not in depositoryLabels:
                if 'training' not in depositoryLabels:
                    depositoryLabels.append('training')
            
        for name in depositoryLabels :
            if name == '!training':
                continue
            label = '{0}/{1}'.format(self.label, name)
            #f = name+'.py'
            fpath = os.path.join(path, name, 'reactions.py')
            if not os.path.exists(fpath):
                logging.warning("Requested depository {0} does not exist".format(fpath))
                continue
            depository = KineticsDepository(label=label)
            logging.debug("Loading kinetics family depository from {0}".format(fpath))
            depository.load(fpath, local_context, global_context)
            self.depositories.append(depository)
            
        
    def loadTemplate(self, reactants, products, ownReverse=False):
        """
        Load information about the reaction template.
        """
        self.forwardTemplate = Reaction(reactants=reactants, products=products)
        self.ownReverse = ownReverse

    def loadRecipe(self, actions):
        """
        Load information about the reaction recipe.
        """
        # Remaining lines are reaction recipe for forward reaction
        self.forwardRecipe = ReactionRecipe()
        for action in actions:
            action[0] = action[0].upper()
            assert action[0] in ['CHANGE_BOND','FORM_BOND','BREAK_BOND','GAIN_RADICAL','LOSE_RADICAL','GAIN_PAIR','LOSE_PAIR']
            self.forwardRecipe.addAction(action)

    def loadForbidden(self, label, group, shortDesc='', longDesc=''):
        """
        Load information about a forbidden structure.
        """
        if not self.forbidden:
            self.forbidden = ForbiddenStructures()
        self.forbidden.loadEntry(label=label, group=group, shortDesc=shortDesc, longDesc=longDesc)

    def saveEntry(self, f, entry):
        """
        Write the given `entry` in the thermo database to the file object `f`.
        """
        return saveEntry(f, entry)
    
    def saveTrainingReactions(self, reactions, reference=None, referenceType='', shortDesc='', longDesc='', rank=3):
        """
        This function takes a list of reactions appends it to the training reactions file.  It ignores the existence of
        duplicate reactions.  
        
        The rank for each new reaction's kinetics is set to a default value of 3 unless the user specifies differently 
        for those reactions.
        
        For each entry, the long description is imported from the kinetics comment. 
        """ 
        from rmgpy import settings

        if not isinstance(reference, list):
            reference = [reference]*len(reactions)
        if not isinstance(referenceType, list):
            referenceType = [referenceType]*len(reactions)
        if not isinstance(shortDesc, list):
            shortDesc = [shortDesc]*len(reactions)
        if not isinstance(longDesc, list):
            longDesc = [longDesc]*len(reactions)
        if not isinstance(rank, list):
            rank = [rank]*len(reactions)

        training_path = os.path.join(settings['database.directory'], 'kinetics', 'families',
                                     self.label, 'training')

        dictionary_path = os.path.join(training_path, 'dictionary.txt')

        # Load the old set of the species of the training reactions
        species_dict = Database().getSpecies(dictionary_path)

        # Add new unique species with labeledAtoms into species_dict
        for rxn in reactions:
            for spec in (rxn.reactants + rxn.products):
                for ex_spec in species_dict.itervalues():
                    if ex_spec.molecule[0].getFormula() != spec.molecule[0].getFormula():
                        continue
                    else:
                        spec_labeled_atoms = spec.molecule[0].getLabeledAtoms()
                        ex_spec_labeled_atoms = ex_spec.molecule[0].getLabeledAtoms()
                        initialMap = {}
                        try:
                            for atomLabel in spec_labeled_atoms:
                                initialMap[spec_labeled_atoms[atomLabel]] = ex_spec_labeled_atoms[atomLabel]
                        except KeyError:
                            # Atom labels did not match, therefore not a match
                            continue
                        if spec.molecule[0].isIsomorphic(ex_spec.molecule[0], initialMap):
                            spec.label = ex_spec.label
                            break
                else:  # No isomorphic existing species found
                    spec_formula = spec.molecule[0].getFormula()
                    if spec_formula not in species_dict:
                        spec.label = spec_formula
                    else:
                        index = 2
                        while (spec_formula + '-{}'.format(index)) in species_dict:
                            index += 1
                        spec.label = spec_formula + '-{}'.format(index)
                    species_dict[spec.label] = spec

        training_file = open(os.path.join(training_path, 'reactions.py'), 'a')

        # get max reaction entry index from the existing training data
        try:
            depository = self.getTrainingDepository()
        except:
            logging.info('Could not find training depository in family {0}.'.format(self.label))
            logging.info('Starting a new one')
            depository = KineticsDepository()
            self.depositories.append(depository)
        
        if depository.entries:
            max_index = max(depository.entries.keys())
        else:
            max_index = 0

        # Add new reactions to training depository
        for i, reaction in enumerate(reactions):    
            index = max_index+i+1
            entry = Entry(
                index = index,
                label = str(reaction),
                item = reaction,
                data = reaction.kinetics,
                reference = reference[i],
                referenceType = referenceType[i],
                shortDesc = unicode(shortDesc[i]),
                longDesc = unicode(longDesc[i]),
                rank = rank[i],
            )

            # Add this entry to the loaded depository so it is immediately usable
            depository.entries[index] = entry
            # Write the entry to the reactions.py file
            self.saveEntry(training_file, entry)

        training_file.close()

        # save species to dictionary
        with open(dictionary_path, 'w') as f:
            for label in species_dict.keys():
                f.write(species_dict[label].molecule[0].toAdjacencyList(label=label, removeH=False))
                f.write('\n')

    def save(self, path):
        """
        Save the current database to the file at location `path` on disk. 
        """
        self.saveGroups(os.path.join(path, 'groups.py'))
        self.rules.save(os.path.join(path, 'rules.py'))
        for depository in self.depositories:
            self.saveDepository(depository, os.path.join(path, '{0}'.format(depository.label[len(self.label)+1:])))
    
    def saveDepository(self, depository, path):
        """
        Save the given kinetics family `depository` to the location `path` on
        disk.
        """
        depository.saveDictionary(os.path.join(path,'dictionary.txt'))
        depository.save(os.path.join(path,'reactions.py'))
        
    def saveGroups(self, path):
        """
        Save the current database to the file at location `path` on disk. 
        """
        entries = self.groups.getEntriesToSave()
                
        # Write the header
        f = codecs.open(path, 'w', 'utf-8')
        f.write('#!/usr/bin/env python\n')
        f.write('# encoding: utf-8\n\n')
        f.write('name = "{0}/groups"\n'.format(self.name))
        f.write('shortDesc = u"{0}"\n'.format(self.groups.shortDesc))
        f.write('longDesc = u"""\n')
        f.write(self.groups.longDesc)
        f.write('\n"""\n\n')

        # Write the template
        f.write('template(reactants=[{0}], products=[{1}], ownReverse={2})\n\n'.format(
            ', '.join(['"{0}"'.format(entry.label) for entry in self.forwardTemplate.reactants]),
            ', '.join(['"{0}"'.format(entry.label) for entry in self.forwardTemplate.products]),
            self.ownReverse))

        # Write reverse name
        if not self.ownReverse:
            if self.reverse is not None:
                f.write('reverse = "{0}"\n'.format(self.reverse))
            else:
                f.write('reverse = None\n')
        
        f.write('reversible = {0}\n\n'.format(self.reversible))

        # Write the recipe
        f.write('recipe(actions=[\n')
        for action in self.forwardRecipe.actions:
            f.write('    {0!r},\n'.format(action))
        f.write('])\n\n')

        if self.boundaryAtoms:
            f.write('boundaryAtoms = ["{0}", "{1}"]'.format(self.boundaryAtoms[0], self.boundaryAtoms[1]))
            f.write('\n\n')

        # Save the entries
        for entry in entries:
            self.saveEntry(f, entry)

        # Write the tree
        if len(self.groups.top) > 0:
            f.write('tree(\n')
            f.write('"""\n')
            f.write(self.generateOldTree(self.groups.top, 1))
            f.write('"""\n')
            f.write(')\n\n')

        # Save forbidden structures, if present
        if self.forbidden is not None:
            entries = self.forbidden.entries.values()
            entries.sort(key=lambda x: x.label)
            for entry in entries:
                self.forbidden.saveEntry(f, entry, name='forbidden')
    
        f.close()

    def generateProductTemplate(self, reactants0):
        """
        Generate the product structures by applying the reaction template to
        the top-level nodes. For reactants defined by multiple structures, only
        the first is used here; it is assumed to be the most generic.
        """

        # First, generate a list of reactant structures that are actual
        # structures, rather than unions
        reactantStructures = []
        logging.log(1, "Generating template for products.")
        for reactant in reactants0:
            if isinstance(reactant, list):  reactants = [reactant[0]]
            else:                           reactants = [reactant]

            logging.log(1, "Reactants: {0}".format(reactants))
            for s in reactants:
                logging.log(1, "Reactant {0}".format(s))
                struct = s.item
                if isinstance(struct, LogicNode):
                    all_structures = struct.getPossibleStructures(self.groups.entries)
                    logging.log(1, 'Expanding logic node {0} to {1}'.format(s, all_structures))
                    reactantStructures.append(all_structures)
                    for p in all_structures:
                        logging.log(1, p.toAdjacencyList() )
                else:
                    reactantStructures.append([struct])
                    logging.log(1, struct.toAdjacencyList() )

        # Second, get all possible combinations of reactant structures
        reactantStructures = getAllCombinations(reactantStructures)
        
        # Third, generate all possible product structures by applying the
        # recipe to each combination of reactant structures
        # Note that bimolecular products are split by labeled atoms
        productStructures = []
        for reactantStructure in reactantStructures:
            productStructure = self.applyRecipe(reactantStructure, forward=True, unique=False)
            if productStructure:
                productStructures.append(productStructure)

        # Fourth, remove duplicates from the lists
        productStructureList = [[] for i in range(len(productStructures[0]))]
        for productStructure in productStructures:
            for i, struct in enumerate(productStructure):
                for s in productStructureList[i]:
                    try:
                        if s.isIdentical(struct): break
                    except KeyError:
                        logging.error(struct.toAdjacencyList())
                        logging.error(s.toAdjacencyList())
                        raise
                else:
                    productStructureList[i].append(struct)
                    
        logging.log(1, "Unique generated product structures:")
        logging.log(1, "\n".join([p[0].toAdjacencyList() for p in productStructures]))
        
        # Fifth, associate structures with product template
        productSet = []
        for index, products in enumerate(productStructureList):
            label = self.forwardTemplate.products[index]
            if len(products) == 1:
                entry = Entry(
                    label = label,
                    item = products[0],
                )
                self.groups.entries[entry.label] = entry
                productSet.append(entry)
            else:
                children = []
                counter = 0
                for product in products:
                    entry = Entry(
                        label = '{0}{1:d}'.format(label,counter+1),
                        item = product,
                    )                
                    children.append(entry)
                    self.groups.entries[entry.label] = entry
                    counter += 1
                
                # Enter the parent of the groups as a logicOr of all the products
                entry = Entry(
                    label = label,
                    item = LogicOr([child.label for child in children],invert=False),
                    children = children,
                )
                self.groups.entries[entry.label] = entry
                # Make this entry the parent of all its children
                for child in children:
                    child.parent = entry
                counter += 1
                productSet.append(entry)

        return productSet

    def hasRateRule(self, template):
        """
        Return ``True`` if a rate rule with the given `template` currently 
        exists, or ``False`` otherwise.
        """
        return self.rules.hasRule(template)

    def getRateRule(self, template):
        """
        Return the rate rule with the given `template`. Raises a 
        :class:`ValueError` if no corresponding entry exists.
        """
        entry = self.rules.getRule(template)
        if entry is None:
            raise ValueError('No entry for template {0}.'.format(template))
        return entry

    def addKineticsRulesFromTrainingSet(self, thermoDatabase=None,trainIndices=None):
        """
        For each reaction involving real reactants and products in the training
        set, add a rate rule for that reaction.
        """
        try:
            depository = self.getTrainingDepository()
        except:
            logging.info('Could not find training depository in family {0}.'.format(self.label))
            logging.info('Must be because you turned off the training depository.')
            return
        
        # Determine number of parallel processes.
        from rmgpy.rmg.main import determine_procnum_from_RAM
        procnum = determine_procnum_from_RAM()

        tentries = depository.entries
        
        index = max([e.index for e in self.rules.getEntries()] or [0]) + 1
        
        entries = depository.entries.values()
        entries.sort(key=lambda x: x.index)
        
        if trainIndices is not None:
            entries = np.array(entries)
            entries = entries[trainIndices]
        
        reverse_entries = []
        for entry in entries:
            try:        
                template = self.getReactionTemplate(entry.item)
            except UndeterminableKineticsError:
                # Some entries might be stored in the reverse direction for
                # this family; save them so we can try this
                reverse_entries.append(entry)
                continue
            
            tentries[entry.index].item.is_forward = True
            
            assert isinstance(entry.data, Arrhenius)
            data = deepcopy(entry.data)
            data.changeT0(1)
            
            if type(data) is Arrhenius:  # more specific than isinstance(data,Arrhenius) because we want to exclude inherited subclasses!
                data = data.toArrheniusEP()
            elif isinstance(data, StickingCoefficient):
                data = StickingCoefficientBEP( #todo: perhaps make a method StickingCoefficient.StickingCoefficientBEP analogous to Arrhenius.toArrheniusEP
                    A = deepcopy(data.A),
                    n = deepcopy(data.n),
                    alpha = 0,
                    E0 = deepcopy(data.Ea),
                    Tmin = deepcopy(data.Tmin),
                    Tmax = deepcopy(data.Tmax)
                    )
            elif isinstance(data, SurfaceArrhenius):
                data = SurfaceArrheniusBEP( #todo: perhaps make a method SurfaceArrhenius.toSurfaceArrheniusBEP analogous to Arrhenius.toArrheniusEP
                    A = deepcopy(data.A),
                    n = deepcopy(data.n),
                    alpha = 0,
                    E0 = deepcopy(data.Ea),
                    Tmin = deepcopy(data.Tmin),
                    Tmax = deepcopy(data.Tmax)
                    )
            else:
                raise NotImplementedError("Unexpected training kinetics type {} for {}".format(type(data), entry))

            
            new_entry = Entry(
                index = index,
                label = ';'.join([g.label for g in template]),
                item=Reaction(reactants=[g.item for g in template],
                                                   products=[]),
                data=data,
                rank = entry.rank,
                reference=entry.reference,
                shortDesc="Rate rule generated from training reaction {0}. ".format(entry.index) + entry.shortDesc,
                longDesc="Rate rule generated from training reaction {0}. ".format(entry.index) + entry.longDesc,
            )
            new_entry.data.comment = "From training reaction {1} used for {0}".format(';'.join([g.label for g in template]), entry.index)

            new_entry.data.A.value_si /= entry.item.degeneracy
            try:
                self.rules.entries[new_entry.label].append(new_entry)
            except KeyError:
                self.rules.entries[new_entry.label] = [new_entry]
            index += 1
        
        # Process the entries that are stored in the reverse direction of the
        # family definition
        for entry in reverse_entries:
            
            tentries[entry.index].item.is_forward = False
            
            assert isinstance(entry.data, Arrhenius)
            data = deepcopy(entry.data)
            data.changeT0(1)
            # Estimate the thermo for the reactants and products
            # trainingSet=True used later to does not allow species to match a liquid phase library and get corrected thermo which will affect reverse rate calculation
            item = Reaction(reactants=[Species(molecule=[m.molecule[0].copy(deep=True)], label=m.label) for m in entry.item.reactants],
                             products=[Species(molecule=[m.molecule[0].copy(deep=True)], label=m.label) for m in entry.item.products])

            if procnum > 1:
                # If QMTP and multiprocessing write QMTP files here in parallel.
                from rmgpy.rmg.input import getInput
                quantumMechanics = getInput('quantumMechanics')
                if quantumMechanics:
                    quantumMechanics.runJobs(item.reactants+item.products, procnum=procnum)

            for reactant in item.reactants:
                # Clear atom labels to avoid effects on thermo generation, ok because this is a deepcopy
                reactant.molecule[0].clearLabeledAtoms()
                reactant.generate_resonance_structures()
                reactant.thermo = thermoDatabase.getThermoData(reactant, trainingSet=True)
            for product in item.products:
                product.molecule[0].clearLabeledAtoms()
                product.generate_resonance_structures()
                product.thermo = thermoDatabase.getThermoData(product,trainingSet=True)
            # Now that we have the thermo, we can get the reverse k(T)
            item.kinetics = data
            data = item.generateReverseRateCoefficient()
            
            item = TemplateReaction(reactants=[m.molecule[0].copy(deep=True) for m in entry.item.products], 
                                               products=[m.molecule[0].copy(deep=True) for m in entry.item.reactants])
            template = self.getReactionTemplate(item)

            item.template = self.getReactionTemplateLabels(item)
            new_degeneracy = self.calculateDegeneracy(item)

            new_entry = Entry(
                index = index,
                label = ';'.join([g.label for g in template]),
                item=Reaction(reactants=[g.item for g in template],
                                                   products=[]),
                data = data.toArrheniusEP(),
                rank = entry.rank,
                reference=entry.reference,
                shortDesc="Rate rule generated from training reaction {0}. ".format(entry.index) + entry.shortDesc,
                longDesc="Rate rule generated from training reaction {0}. ".format(entry.index) + entry.longDesc,
            )
            new_entry.data.comment = "From training reaction {1} used for {0}".format(';'.join([g.label for g in template]), entry.index)

            new_entry.data.A.value_si /= new_degeneracy
            try:
                self.rules.entries[new_entry.label].append(new_entry)
            except KeyError:
                self.rules.entries[new_entry.label] = [new_entry]
            index += 1
    
    def getRootTemplate(self):
        """
        Return the root template for the reaction family. Most of the time this
        is the top-level nodes of the tree (as stored in the 
        :class:`KineticsGroups` object), but there are a few exceptions (e.g.
        R_Recombination).
        """
        if len(self.forwardTemplate.reactants) > len(self.groups.top):
            return self.forwardTemplate.reactants
        else:
            return self.groups.top
    
    def fillKineticsRulesByAveragingUp(self, verbose=False):
        """
        Fill in gaps in the kinetics rate rules by averaging child nodes
        recursively starting from the top level root template.
        """
        
        self.rules.fillRulesByAveragingUp(self.getRootTemplate(), {}, verbose)

    def applyRecipe(self, reactantStructures, forward=True, unique=True):
        """
        Apply the recipe for this reaction family to the list of
        :class:`Molecule` objects `reactantStructures`. The atoms
        of the reactant structures must already be tagged with the appropriate
        labels. Returns a list of structures corresponding to the products
        after checking that the correct number of products was produced.
        """

        # There is some hardcoding of reaction families in this function, so
        # we need the label of the reaction family for this
        label = self.label.lower()

        # Merge reactant structures into single structure
        # Also copy structures so we don't modify the originals
        # Since the tagging has already occurred, both the reactants and the
        # products will have tags
        if isinstance(reactantStructures[0], Group):
            reactantStructure = Group()
        else:
            reactantStructure = Molecule()
        for s in reactantStructures:
            reactantStructure = reactantStructure.merge(s.copy(deep=True))

        if forward:
            # Hardcoding of reaction family for radical recombination (colligation)
            # because the two reactants are identical, they have the same tags
            # In this case, we must change the labels from '*' and '*' to '*1' and
            # '*2'
            if label == 'r_recombination':
                identicalCenterCounter = 0
                for atom in reactantStructure.atoms:
                    if atom.label == '*':
                        identicalCenterCounter += 1
                        atom.label = '*' + str(identicalCenterCounter)
                if identicalCenterCounter != 2:
                    raise KineticsError(
                        'Trying to apply recipe for reaction family {}: Only one occurrence of "*" found.'.format(label)
                    )
            # Hardcoding of reaction family for peroxyl disproportionation
            # '*1' and '*2' have to be changed to '*3' and '*4' for the second reactant
            elif label == 'peroxyl_disproportionation':
                identicalCenterCounter1 = identicalCenterCounter2 = 0
                for atom in reactantStructure.atoms:
                    if atom.label == '*1':
                        identicalCenterCounter1 += 1
                        if identicalCenterCounter1 > 1:
                            atom.label = '*3'
                    elif atom.label == '*2':
                        identicalCenterCounter2 += 1
                        if identicalCenterCounter2 > 1:
                            atom.label = '*4'
                msg = 'Trying to apply recipe for reaction family {}:'.format(label)
                error = False
                if identicalCenterCounter1 != 2:
                    msg += ' Only one occurrence of "*1" found.'
                    error = True
                if identicalCenterCounter2 != 2:
                    msg += ' Only one occurrence of "*2" found.'
                    error = True
                if error:
                    raise KineticsError(msg)
            # Hardcoding of reaction family for bimolecular hydroperoxide decomposition
            # '*2' has to be changed to '*4' for the second reactant and '*1' has to be
            # changed to '*6'. '*3' has to be changed to '*5' for the first reactant.
            # '*5' and '*6' do no participate in the reaction but are required for
            # relabeling in the reverse direction.
            elif label == 'bimolec_hydroperoxide_decomposition':
                identicalCenterCounter1 = identicalCenterCounter2 = identicalCenterCounter3 = 0
                for atom in reactantStructure.atoms:
                    if atom.label == '*1':
                        identicalCenterCounter1 += 1
                        if identicalCenterCounter1 > 1:
                            atom.label = '*6'
                    elif atom.label == '*2':
                        identicalCenterCounter2 += 1
                        if identicalCenterCounter2 > 1:
                            atom.label = '*4'
                    elif atom.label == '*3':
                        identicalCenterCounter3 += 1
                        if identicalCenterCounter3 == 1:
                            atom.label = '*5'
                msg = 'Trying to apply recipe for reaction family {}:'.format(label)
                error = False
                if identicalCenterCounter1 != 2:
                    msg += ' Only one occurrence of "*1" found.'
                    error = True
                if identicalCenterCounter2 != 2:
                    msg += ' Only one occurrence of "*2" found.'
                    error = True
                if identicalCenterCounter3 != 2:
                    msg += ' Only one occurrence of "*3" found.'
                    error = True
                if error:
                    raise KineticsError(msg)

            # Generate the product structure by applying the recipe
            self.forwardRecipe.applyForward(reactantStructure, unique)
        else:
            self.reverseRecipe.applyForward(reactantStructure, unique)

        # Now that we have applied the recipe, let's start calling
        # this thing the productStructure (although it's the same object in memory)
        productStructure = reactantStructure

        if not productStructure.props['validAromatic']:
            if isinstance(productStructure, Molecule):
                # For molecules, kekulize the product to redistribute bonds appropriately
                productStructure.kekulize()
            else:
                # For groups, we ignore the product template for a purely aromatic group
                # If there is an analagous aliphatic group in the family, then the product template will be identical
                # There should NOT be any families that consist solely of aromatic reactant templates
                return []

        if not forward:
            # Hardcoding of reaction family for reverse of radical recombination
            # (Unimolecular homolysis)
            # Because the two products are identical, they should the same tags
            # In this case, we must change the labels from '*1' and '*2' to '*' and
            # '*'
            if label == 'r_recombination':
                for atom in productStructure.atoms:
                    if atom.label == '*1' or atom.label == '*2':
                        atom.label = '*'
            # Hardcoding of reaction family for reverse of peroxyl disproportionation
            # Labels '*3' and '*4' have to be changed back to '*1' and '*2'
            elif label == 'peroxyl_disproportionation':
                for atom in productStructure.atoms:
                    if atom.label == '*3':
                        atom.label = '*1'
                    elif atom.label == '*4':
                        atom.label = '*2'
            # Hardcoding of reaction family for bimolecular hydroperoxide decomposition
            # '*5' has to be changed back to '*3', '*6' has to be changed to '*1', and
            # '*4' has to be changed to '*2'
            elif label == 'bimolec_hydroperoxide_decomposition':
                for atom in productStructure.atoms:
                    if atom.label == '*5':
                        atom.label = '*3'
                    elif atom.label == '*6':
                        atom.label = '*1'
                    elif atom.label == '*4':
                        atom.label = '*2'

        # If reaction family is its own reverse, relabel atoms
        # This allows comparison of the product species to forbidden
        #  structures which are labeled as reactants.
        # Unfortunately, this means that reaction family info is
        #  hardcoded, so this must be updated if the database changes.
        if not self.reverseTemplate:
            # Get atom labels for products
            atomLabels = {}
            for atom in productStructure.atoms:
                if atom.label != '':
                    atomLabels[atom.label] = atom

            if label == 'h_abstraction':
                # '*2' is the H that migrates
                # it moves from '*1' to '*3'
                atomLabels['*1'].label = '*3'
                atomLabels['*3'].label = '*1'

            elif label == 'intra_h_migration':
                # '*3' is the H that migrates
                # swap the two ends between which the H moves
                atomLabels['*1'].label = '*2'
                atomLabels['*2'].label = '*1'
                # reverse all the atoms in the chain between *1 and *2
                highest = len(atomLabels)
                if highest > 4:
                    # swap *4 with *5
                    atomLabels['*4'].label = '*5'
                    atomLabels['*5'].label = '*4'
                if highest > 6:
                    # swap *6 with the highest, etc.
                    for i in range(6, highest+1):
                        atomLabels['*{0:d}'.format(i)].label = '*{0:d}'.format(6+highest-i)
                        
            elif label == 'intra_ene_reaction':
                # Labels for nodes are swapped
                atomLabels['*1'].label = '*2'
                atomLabels['*2'].label = '*1'
                atomLabels['*3'].label = '*5'
                atomLabels['*5'].label = '*3'

            elif label == '6_membered_central_c-c_shift':
                # Labels for nodes are swapped
                atomLabels['*1'].label = '*3'
                atomLabels['*3'].label = '*1'
                atomLabels['*4'].label = '*6'
                atomLabels['*6'].label = '*4'

            elif label == '1,2_shiftc':
                # Labels for nodes are swapped
                atomLabels['*2'].label = '*3'
                atomLabels['*3'].label = '*2'

            elif label == 'intra_r_add_exo_scission':
                # Labels for nodes are swapped
                atomLabels['*1'].label = '*3'
                atomLabels['*3'].label = '*1'

            elif label == 'intra_substitutions_isomerization':
                # Swap *2 and *3
                atomLabels['*2'].label = '*3'
                atomLabels['*3'].label = '*2'

        if not forward:
            template = self.reverseTemplate
        else:
            template = self.forwardTemplate

        # Split product structure into multiple species if necessary
        productStructures = productStructure.split()

        # Make sure we've made the expected number of products
        if len(template.products) != len(productStructures):
            # We have a different number of products than expected by the template.
            # By definition this means that the template is not a match, so
            # we return None to indicate that we could not generate the product
            # structures
            # We need to think this way in order to distinguish between
            # intermolecular and intramolecular versions of reaction families,
            # which will have very different kinetics
            # Unfortunately this may also squash actual errors with malformed
            # reaction templates
            return None

        # Remove vdW bonds
        for struct in productStructures:
            struct.removeVanDerWaalsBonds()

        # Make sure we don't create a different net charge between reactants and products
        reactant_net_charge = product_net_charge = 0
        for struc in reactantStructures:
            struc.update()
            reactant_net_charge += struc.getNetCharge()

        for struct in productStructures:
            # If product structures are Molecule objects, update their atom types
            # If product structures are Group objects and the reaction is in certain families
            # (families with charged substances), the charge of structures will be updated
            if isinstance(struct, Molecule):
                struct.update()
            elif isinstance(struct, Group):
                struct.resetRingMembership()
                if label in ['1,2_insertion_co', 'r_addition_com', 'co_disproportionation',
                             'intra_no2_ono_conversion', 'lone_electron_pair_bond',
                             '1,2_nh3_elimination', '1,3_nh3_elimination']:
                    struct.update_charge()
            else:
                raise TypeError('Expecting Molecule or Group object, not {0}'.format(struct.__class__.__name__))
            product_net_charge += struc.getNetCharge()
        if reactant_net_charge != product_net_charge:
            logging.debug('The net charge of the reactants {0} differs from the net charge of the products {1} in'
                          ' reaction family {2}. Not generating this reaction.'.format(
                           reactant_net_charge,product_net_charge,self.label))
            return None
        # The following check should be removed once RMG can process charged species
        # This is applied only for :class:Molecule (not for :class:Group which is allowed to have a nonzero net charge)
        if any([structure.getNetCharge() for structure in reactantStructures + productStructures])\
                and isinstance(struc, Molecule):
            logging.debug('A net charged species was formed when reacting {0} to form {1} in'
                          ' reaction family {2}. Not generating this reaction.'.format(
                           reactant_net_charge,product_net_charge,self.label))
            return None

        # If there are two product structures, place the one containing '*1' first
        if len(productStructures) == 2:
            if not productStructures[0].containsLabeledAtom('*1') and\
                    productStructures[1].containsLabeledAtom('*1'):
                productStructures.reverse()
        # If there are three product structures, sort them based on the lowest number label in each structure
        elif len(productStructures) == 3:
            lowest_labels = []
            for struct in productStructures:
                # Extract digits from labels and convert others (e.g., "*") to empty strings
                labels = [''.join(c for c in label if c.isdigit()) for label in struct.getLabeledAtoms().keys()]
                # Convert digits to integers and remove empty strings
                labels = [int(label) for label in labels if label]
                lowest_labels.append(min(labels))
            productStructures = [s for _, s in sorted(zip(lowest_labels, productStructures))]
            
        # Return the product structures
        return productStructures

    def __generateProductStructures(self, reactantStructures, maps, forward):
        """
        For a given set of `reactantStructures` and a given set of `maps`,
        generate and return the corresponding product structures. The
        `reactantStructures` parameter should be given in the order the
        reactants are stored in the reaction family template. The `maps`
        parameter is a list of mappings of the top-level tree node of each
        *template* reactant to the corresponding *structure*. This function
        returns a list of the product structures.
        """
        
        # Clear any previous atom labeling from all reactant structures
        for struct in reactantStructures: struct.clearLabeledAtoms()

        # Tag atoms with labels
        for m in maps:
            for reactantAtom, templateAtom in m.iteritems():
                reactantAtom.label = templateAtom.label

        # Check that reactant structures are allowed in this family
        # If not, then stop
        for struct in reactantStructures:
            if self.isMoleculeForbidden(struct):
                raise ForbiddenStructureException()

        # Generate the product structures by applying the forward reaction recipe
        try:
            productStructures = self.applyRecipe(reactantStructures, forward=forward)
            if not productStructures: return None
        except (InvalidActionError, KekulizationError):
            # If unable to apply the reaction recipe, then return no product structures
            return None
        except ActionError:
            logging.error(
                'Could not generate product structures for reaction family {0} in {1} direction'.format(
                    self.label, 'forward' if forward else 'reverse'))
            logging.info('Reactant structures:')
            for struct in reactantStructures:
                logging.info('{0}\n{1}\n'.format(struct, struct.toAdjacencyList()))
            raise

        # Apply the generated species constraints (if given)
        for struct in productStructures:
            if self.isMoleculeForbidden(struct):
                raise ForbiddenStructureException() 
            if failsSpeciesConstraints(struct):
                raise ForbiddenStructureException() 
                
        return productStructures

    def isMoleculeForbidden(self, molecule):
        """
        Return ``True`` if the molecule is forbidden in this family, or
        ``False`` otherwise. 
        """

        # check family-specific forbidden structures 
        if self.forbidden is not None and self.forbidden.isMoleculeForbidden(molecule):
            return True


        return False

    def __createReaction(self, reactants, products, is_forward):
        """
        Create and return a new :class:`Reaction` object containing the
        provided `reactants` and `products` as lists of :class:`Molecule`
        objects.
        """

        # Make sure the products are in fact different than the reactants
        if same_species_lists(reactants, products):
            return None

        # Create and return template reaction object
        reaction = TemplateReaction(
            reactants = reactants if is_forward else products,
            products = products if is_forward else reactants,
            degeneracy = 1,
            reversible = self.reversible,
            family = self.label,
            is_forward = is_forward,
        )
        
        # Store the labeled atoms so we can recover them later
        # (e.g. for generating reaction pairs and templates)
        labeledAtoms = []
        for reactant in reaction.reactants:
            for label, atom in reactant.getLabeledAtoms().items():
                labeledAtoms.append((label, atom))
        reaction.labeledAtoms = labeledAtoms
        
        return reaction

    def __matchReactantToTemplate(self, reactant, templateReactant):
        """
        Return a complete list of the mappings if the provided reactant 
        matches the provided template reactant, or an empty list if not.
        """

        if isinstance(templateReactant, list):
            templateReactant = templateReactant[0]

        struct = templateReactant

        reactantContainsSurfaceSite = reactant.containsSurfaceSite()

        if isinstance(struct, LogicNode):
            mappings = []
            for child_structure in struct.getPossibleStructures(self.groups.entries):
                if child_structure.containsSurfaceSite() != reactantContainsSurfaceSite:
                    # An adsorbed template can't match a gas-phase species and vice versa
                    continue
                mappings.extend(reactant.findSubgraphIsomorphisms(child_structure))
            return mappings
        elif isinstance(struct, Group):
            if struct.containsSurfaceSite() != reactantContainsSurfaceSite:
                # An adsorbed template can't match a gas-phase species and vice versa
                return []
            return reactant.findSubgraphIsomorphisms(struct)
        else:
            raise NotImplementedError("Not expecting template of type {}".format(type(struct)))

    def generateReactions(self, reactants, products=None, prod_resonance=True):
        """
        Generate all reactions between the provided list of one, two, or three
        `reactants`, which should be either single :class:`Molecule` objects
        or lists of same. Does not estimate the kinetics of these reactions
        at this time. Returns a list of :class:`TemplateReaction` objects
        using :class:`Molecule` objects for both reactants and products
        The reactions are constructed such that the forward direction is
        consistent with the template of this reaction family.

        Args:
            reactants (list):                List of Molecules to react.
            products (list, optional):       List of Molecules or Species of desired product structures.
            prod_resonance (bool, optional): Flag to generate resonance structures for product checking.
                Defaults to True, resonance structures are compared.

        Returns:
            List of all reactions containing Molecule objects with the
            specified reactants and products within this family.
            Degenerate reactions are returned as separate reactions.
        """
        reactionList = []

        # Forward direction (the direction in which kinetics is defined)
        reactionList.extend(
            self.__generateReactions(reactants, products=products, forward=True, prod_resonance=prod_resonance))

        if not self.ownReverse and self.reversible:
            # Reverse direction (the direction in which kinetics is not defined)
            reactionList.extend(
                self.__generateReactions(reactants, products=products, forward=False, prod_resonance=prod_resonance))

        return reactionList

    def addReverseAttribute(self, rxn, react_non_reactive=True):
        """
        For rxn (with species' objects) from families with ownReverse, this method adds a `reverse`
        attribute that contains the reverse reaction information (like degeneracy)

        Returns `True` if successful and `False` if the reverse reaction is forbidden.
        Will raise a `KineticsError` if unsuccessful for other reasons.
        """
        if self.ownReverse and all([spc.has_reactive_molecule() for spc in rxn.products]):
            # Check if the reactants are the same
            sameReactants = 0
            if len(rxn.products) == 2 and rxn.products[0].isIsomorphic(rxn.products[1]):
                sameReactants = 2
            elif len(rxn.products) == 3:
                same_01 = rxn.products[0].isIsomorphic(rxn.products[1])
                same_02 = rxn.products[0].isIsomorphic(rxn.products[2])
                if same_01 and same_02:
                    sameReactants = 3
                elif same_01 or same_02:
                    sameReactants = 2
                elif rxn.products[1].isIsomorphic(rxn.products[2]):
                    sameReactants = 2

            ensure_independent_atom_ids(rxn.products)

            reactionList = self.__generateReactions([spc.molecule for spc in rxn.products],
                                                    products=rxn.reactants, forward=True,
                                                    react_non_reactive=react_non_reactive)
            reactions = find_degenerate_reactions(reactionList, sameReactants, kinetics_family=self)
            if len(reactions) == 0:
                logging.error("Expecting one matching reverse reaction, not zero in reaction family {0} for forward reaction {1}.\n".format(self.label, str(rxn)))
                logging.error("There is likely a bug in the RMG-database kinetics reaction family involving a missing group, missing atomlabels, forbidden groups, etc.")
                for reactant in rxn.reactants:
                    logging.info("Reactant")
                    logging.info(reactant.toAdjacencyList())
                for product in rxn.products:
                    logging.info("Product")
                    logging.info(product.toAdjacencyList())
                logging.error("Debugging why no reaction was found...")
                logging.error("Checking whether the family's forbidden species have affected reaction generation...")
                # Set family's forbidden structures to empty for now to see if reaction gets generated...
                # Note that it is not necessary to check global forbidden structures, because this reaction would not have
                # been formed in the first place.
                tempObject = self.forbidden
                self.forbidden = ForbiddenStructures()  # Initialize with empty one
                try:
                    reactionList = self.__generateReactions([spc.molecule for spc in rxn.products],
                                                            products=rxn.reactants, forward=True,
                                                            react_non_reactive=react_non_reactive)
                    reactions = find_degenerate_reactions(reactionList, sameReactants, kinetics_family=self)
                finally:
                    self.forbidden = tempObject
                if len(reactions) == 1 or (len(reactions) > 1 and all([reactions[0].isIsomorphic(other, checkTemplateRxnProducts=True) for other in reactions])):
                    logging.error("Error was fixed, the product is a forbidden structure when used as a reactant in the reverse direction.")
                    # This reaction should be forbidden in the forward direction as well
                    return False
                else:
                    logging.error("Still experiencing error: Expecting one matching reverse reaction, not {0} in reaction family {1} for forward reaction {2}.\n".format(len(reactions), self.label, str(rxn)))
                    raise KineticsError("Did not find reverse reaction in reaction family {0} for reaction {1}.".format(self.label, str(rxn)))
            elif len(reactions) > 1 and not all([reactions[0].isIsomorphic(other, strict=False, checkTemplateRxnProducts=True) for other in reactions]):
                logging.error("Expecting one matching reverse reaction. Recieved {0} reactions with multiple non-isomorphic ones in reaction family {1} for forward reaction {2}.\n".format(len(reactions), self.label, str(rxn)))
                logging.info("Found the following reverse reactions")
                for rxn0 in reactions:
                    logging.info(str(rxn0))
                    for reactant in rxn0.reactants:
                        logging.info("Reactant")
                        logging.info(reactant.toAdjacencyList())
                    for product in rxn0.products:
                        logging.info("Product")
                        logging.info(product.toAdjacencyList())
                raise KineticsError("Found multiple reverse reactions in reaction family {0} for reaction {1}, likely due to inconsistent resonance structure generation".format(self.label, str(rxn)))
            else:
                rxn.reverse = reactions[0]
                return True

    def calculateDegeneracy(self, reaction):
        """
        For a `reaction`  with `Molecule` or `Species` objects given in the direction in which
        the kinetics are defined, compute the reaction-path degeneracy.

        This method by default adjusts for double counting of identical reactants. 
        This should only be adjusted once per reaction. To not adjust for 
        identical reactants (since you will be reducing them later in the algorithm), add
        `ignoreSameReactants= True` to this method.
        """
        # Check if the reactants are the same
        # If they refer to the same memory address, then make a deep copy so
        # they can be manipulated independently
        reactants = reaction.reactants
        same_reactants = 0
        if len(reactants) == 2:
            if reactants[0] is reactants[1]:
                reactants[1] = reactants[1].copy(deep=True)
                same_reactants = 2
            elif reactants[0].isIsomorphic(reactants[1]):
                same_reactants = 2
        elif len(reactants) == 3:
            same_01 = reactants[0] is reactants[1]
            same_02 = reactants[0] is reactants[2]
            if same_01 and same_02:
                same_reactants = 3
                reactants[1] = reactants[1].copy(deep=True)
                reactants[2] = reactants[2].copy(deep=True)
            elif same_01:
                same_reactants = 2
                reactants[1] = reactants[1].copy(deep=True)
            elif same_02:
                same_reactants = 2
                reactants[2] = reactants[2].copy(deep=True)
            elif reactants[1] is reactants[2]:
                same_reactants = 2
                reactants[2] = reactants[2].copy(deep=True)
            else:
                same_01 = reactants[0].isIsomorphic(reactants[1])
                same_02 = reactants[0].isIsomorphic(reactants[2])
                if same_01 and same_02:
                    same_reactants = 3
                elif same_01 or same_02:
                    same_reactants = 2
                elif reactants[1].isIsomorphic(reactants[2]):
                    same_reactants = 2

        # Label reactant atoms for proper degeneracy calculation
        ensure_independent_atom_ids(reactants, resonance=True)
        molecule_combos = generate_molecule_combos(reactants)

        reactions = []
        for combo in molecule_combos:
            reactions.extend(self.__generateReactions(combo, products=reaction.products, forward=True,
                                                      react_non_reactive=True))

        # remove degenerate reactions
        reactions = find_degenerate_reactions(reactions, same_reactants, template=reaction.template, kinetics_family=self)

        # log issues
        if len(reactions) != 1:
            for reactant in reaction.reactants:
                logging.error("Reactant: {0!r}".format(reactant))
            for product in reaction.products:
                logging.error("Product: {0!r}".format(product))
            raise KineticsError(('Unable to calculate degeneracy for reaction {0} '
                                 'in reaction family {1}. Expected 1 reaction '
                                 'but generated {2}').format(reaction, self.label, len(reactions)))
        return reactions[0].degeneracy
        
    def __generateReactions(self, reactants, products=None, forward=True, prod_resonance=True,
                            react_non_reactive=False):
        """
        Generate a list of all the possible reactions of this family between
        the list of `reactants`. The number of reactants provided must match
        the number of reactants expected by the template, or this function
        will return an empty list. Each item in the list of reactants should
        be a list of :class:`Molecule` objects, each representing a resonance
        structure of the species of interest.
        
        This method returns all reactions, and degenerate reactions can then be
        found using `rmgpy.data.kinetics.common.find_degenerate_reactions`.

        Args:
            reactants:          List of Molecules to react
            products:           List of Molecules or Species of desired product structures (optional)
            forward:            Flag to indicate whether the forward or reverse template should be applied (optional)
                                Default is True, forward template is used
            prod_resonance:     Flag to generate resonance structures for product checking (optional)
                                Default is True, resonance structures are compared
            react_non_reactive: Flag to generate reactions between unreactive molecules (optional)
                                Default is False, reactions involving unreactive molecules are not generated

        Returns:
            List of all reactions containing Molecule objects with the
                specified reactants and products within this family.
            Degenerate reactions are returned as separate reactions.
        """

        rxnList = []

        # Wrap each reactant in a list if not already done (this is done to 
        # allow for passing multiple resonance structures for each molecule)
        # This also makes a copy of the reactants list so we don't modify the
        # original
        reactants = [reactant if isinstance(reactant, list) else [reactant] for reactant in reactants]

        if forward:
            template = self.forwardTemplate
        elif self.reverseTemplate is None:
            return []
        else:
            template = self.reverseTemplate

        if len(reactants) > len(template.reactants): #if the family has one template and is bimolecular split template into multiple reactants
            try:
                grps = template.reactants[0].item.split()
                template_reactants = []
                for grp in grps:
                    template_reactants.append(grp)
            except AttributeError:
                template_reactants = [x.item for x in template.reactants]
        else:
            template_reactants = [x.item for x in template.reactants]

        # Unimolecular reactants: A --> products
        if len(reactants) == 1 and len(template_reactants) == 1:

            # Iterate over all resonance isomers of the reactant
            for molecule in reactants[0]:
                if molecule.reactive or react_non_reactive:  # don't react non representative resonance isomers unless
                    # explicitly desired (e.g., when called from calculateDegeneracy)
                    mappings = self.__matchReactantToTemplate(molecule, template_reactants[0])
                    for map in mappings:
                        reactantStructures = [molecule]
                        try:
                            productStructures = self.__generateProductStructures(reactantStructures, [map], forward)
                        except ForbiddenStructureException:
                            pass
                        else:
                            if productStructures is not None:
                                rxn = self.__createReaction(reactantStructures, productStructures, forward)
                                if rxn: rxnList.append(rxn)

        # Bimolecular reactants: A + B --> products
        elif len(reactants) == 2 and len(template_reactants) == 2:

            moleculesA = reactants[0]
            moleculesB = reactants[1]
            
            # ToDo: try to remove this hard-coding of reaction family name..
            if 'adsorption' in self.label.lower() and forward:
                if moleculesA[0].containsSurfaceSite() and moleculesB[0].containsSurfaceSite():
                    # Can't adsorb something that's already adsorbed. Both reactants either contain or are a surface site.
                    return []

            # Iterate over all resonance isomers of the reactant
            for moleculeA in moleculesA:
                for moleculeB in moleculesB:
                    if (moleculeA.reactive and moleculeB.reactive) or react_non_reactive:

                        # Reactants stored as A + B
                        mappingsA = self.__matchReactantToTemplate(moleculeA, template_reactants[0])
                        mappingsB = self.__matchReactantToTemplate(moleculeB, template_reactants[1])

                        # Iterate over each pair of matches (A, B)
                        for mapA in mappingsA:
                            for mapB in mappingsB:
                                # Reverse the order of reactants in case we have a family with only one reactant tree
                                # that can produce different products depending on the order of reactants
                                reactantStructures = [moleculeB, moleculeA]
                                try:
                                    productStructures = self.__generateProductStructures(reactantStructures, [mapB, mapA], forward)
                                except ForbiddenStructureException:
                                    pass
                                else:
                                    if productStructures is not None:
                                        rxn = self.__createReaction(reactantStructures, productStructures, forward)
                                        if rxn: rxnList.append(rxn)

                        # Only check for swapped reactants if they are different
                        if reactants[0] is not reactants[1]:

                            # Reactants stored as B + A
                            mappingsA = self.__matchReactantToTemplate(moleculeA, template_reactants[1])
                            mappingsB = self.__matchReactantToTemplate(moleculeB, template_reactants[0])

                            # Iterate over each pair of matches (A, B)
                            for mapA in mappingsA:
                                for mapB in mappingsB:
                                    reactantStructures = [moleculeA, moleculeB]
                                    try:
                                        productStructures = self.__generateProductStructures(reactantStructures, [mapA, mapB], forward)
                                    except ForbiddenStructureException:
                                        pass
                                    else:
                                        if productStructures is not None:
                                            rxn = self.__createReaction(reactantStructures, productStructures, forward)
                                            if rxn: rxnList.append(rxn)
        
        # Termolecular reactants: A + B + C --> products
        elif len(reactants) == 2 and len(template_reactants) == 3:
            """
            Two reactants but a termolecular template.
            Could be A + X + X <=> BX + CX (dissociative adsorption)
            or A + X + X <=> AXX (bidentate adsorption)
            in which case, if one of the two reactants is an X
            then we have a match and can just use it twice.
            """
            templateSites = [r for r in template_reactants if r.isSurfaceSite()]
            if len(templateSites) == 2:
                # Two surface sites in template. If there's a site in the reactants, use it twice.
                if reactants[0][0].isSurfaceSite() and not reactants[1][0].isSurfaceSite():
                    site1 = reactants[0][0]
                    site2 = deepcopy(reactants[0][0])
                    adsorbateMolecules = reactants[1]
                    reactants.append([site2])
                elif reactants[1][0].isSurfaceSite() and not reactants[0][0].isSurfaceSite():
                    site1 = reactants[1][0]
                    site2 = deepcopy(reactants[1][0])
                    adsorbateMolecules = reactants[0]
                    reactants.append([site2])
                else:
                    # No reaction with these reactants in this template
                    return []

                if adsorbateMolecules[0].containsSurfaceSite():
                    # An adsorbed molecule can't adsorb again
                    return []

                for r in template_reactants:
                    if not r.isSurfaceSite():
                        templateAdsorbate = r
                        break
                else:
                    raise KineticsError("Couldn't find non-site in template {0!r}".format(template))

                mappingsA = self.__matchReactantToTemplate(site1, templateSites[0])
                mappingsB = self.__matchReactantToTemplate(site2, templateSites[1])
                for adsorbateMolecule in adsorbateMolecules:
                    mappingsC = self.__matchReactantToTemplate(adsorbateMolecule, templateAdsorbate)
                    for mapA, mapB, mapC in itertools.product(mappingsA, mappingsB, mappingsC):
                        reactantStructures = [site1, site2, adsorbateMolecule]  # should be in same order as reaction template recipe?
                        try:
                            productStructures = self.__generateProductStructures(reactantStructures, [mapA, mapB, mapC], forward)
                        except ForbiddenStructureException:
                            pass
                        else:
                            if productStructures is not None:
                                rxn = self.__createReaction(reactantStructures, productStructures, forward)
                                if rxn: rxnList.append(rxn)
            else:
                # __generateReactions was called with mismatched number of reactants and templates
                return []

        elif len(reactants) == 3 and len(template_reactants) == 3:
            """
            This could be a surface reaction
                A + X + X <=> BX + CX  (dissociative adsorption)
                A + X + X <=> AXX      (bidentate adsorption)
            or a termolecular gas phase reaction
                A + B + C <=> stuff
            We check the two scenarios in that order.
            """
            templateSites = [r for r in template_reactants if r.isSurfaceSite()]
            if len(templateSites) == 2:
                """
                Three reactants and a termolecular template.
                Could be A + X + X <=> BX + CX (dissociative adsorption)
                or A + X + X <=> AXX (bidentate adsorption)
                that was first found in the reverse direction
                and so is being passed in with all three reactants identified.
                """
                # Should be 2 surface sites in reactants too.
                # Find them, and find mappings of the other
                m1, m2, m3 = (r[0] for r in reactants)
                if m1.isSurfaceSite() and m2.isSurfaceSite() and not m3.isSurfaceSite():
                    site1, site2 = m1, m2
                    adsorbateMolecules = reactants[2]
                elif m1.isSurfaceSite() and not m2.isSurfaceSite() and m3.isSurfaceSite():
                    site1, site2 = m1, m3
                    adsorbateMolecules = reactants[1]
                elif not m1.isSurfaceSite() and m2.isSurfaceSite() and m3.isSurfaceSite():
                    site1, site2 = m2, m3
                    adsorbateMolecules = reactants[0]
                else:
                    # Three reactants not containing two surface sites
                    return []

                if adsorbateMolecules[0].containsSurfaceSite():
                    # An adsorbed molecule can't adsorb again
                    return []

                for r in template_reactants:
                    if not r.isSurfaceSite():
                        templateAdsorbate = r
                        break
                else:
                    raise KineticsError("Couldn't find non-site in template {0!r}".format(template))

                mappingsA = self.__matchReactantToTemplate(site1, templateSites[0])
                mappingsB = self.__matchReactantToTemplate(site2, templateSites[1])
                for adsorbateMolecule in adsorbateMolecules:
                    mappingsC = self.__matchReactantToTemplate(adsorbateMolecule, templateAdsorbate)
                    # this just copied/pasted from above - not checked
                    for mapA, mapB, mapC in itertools.product(mappingsA, mappingsB, mappingsC):
                        reactantStructures = [site1, site2, adsorbateMolecule]
                        try:
                            productStructures = self.__generateProductStructures(reactantStructures, [mapA, mapB, mapC], forward)
                        except ForbiddenStructureException:
                            pass
                        else:
                            if productStructures is not None:
                                rxn = self.__createReaction(reactantStructures, productStructures, forward)
                                if rxn: rxnList.append(rxn)

            else:
                """
                Not a bidentate surface reaction, just a gas-phase
                Trimolecular reactants: A + B + C --> products
                """
                moleculesA = reactants[0]
                moleculesB = reactants[1]
                moleculesC = reactants[2]

                # Iterate over all resonance isomers of the reactants
                for moleculeA in moleculesA:
                    for moleculeB in moleculesB:
                        for moleculeC in moleculesC:

                            def generate_products_and_reactions(order):
                                """
                                order = (0, 1, 2) corresponds to reactants stored as A + B + C, etc.
                                """
                                _mappingsA = self.__matchReactantToTemplate(moleculeA, template_reactants[order[0]])
                                _mappingsB = self.__matchReactantToTemplate(moleculeB, template_reactants[order[1]])
                                _mappingsC = self.__matchReactantToTemplate(moleculeC, template_reactants[order[2]])

                                # Iterate over each pair of matches (A, B, C)
                                for _mapA in _mappingsA:
                                    for _mapB in _mappingsB:
                                        for _mapC in _mappingsC:
                                            _reactantStructures = [moleculeA, moleculeB, moleculeC]
                                            _maps = [_mapA, _mapB, _mapC]
                                            # Reorder reactants in case we have a family with fewer reactant trees than
                                            # reactants and different reactant orders can produce different products
                                            _reactantStructures = [_reactantStructures[_i] for _i in order]
                                            _maps = [_maps[_i] for _i in order]
                                            try:
                                                _productStructures = self.__generateProductStructures(_reactantStructures,
                                                                                                      _maps,
                                                                                                      forward)
                                            except ForbiddenStructureException:
                                                pass
                                            else:
                                                if _productStructures is not None:
                                                    _rxn = self.__createReaction(_reactantStructures,
                                                                                 _productStructures,
                                                                                 forward)
                                                    if _rxn: rxnList.append(_rxn)

                            # Reactants stored as A + B + C
                            generate_products_and_reactions((0, 1, 2))

                            # Only check for swapped reactants if they are different
                            if reactants[1] is not reactants[2]:
                                # Reactants stored as A + C + B
                                generate_products_and_reactions((0, 2, 1))
                            if reactants[0] is not reactants[1]:
                                # Reactants stored as B + A + C
                                generate_products_and_reactions((1, 0, 2))
                            if reactants[0] is not reactants[2]:
                                # Reactants stored as C + B + A
                                generate_products_and_reactions((2, 1, 0))
                                if reactants[0] is not reactants[1] and reactants[1] is not reactants[2]:
                                    # Reactants stored as C + A + B
                                    generate_products_and_reactions((2, 0, 1))
                                    # Reactants stored as B + C + A
                                    generate_products_and_reactions((1, 2, 0))

        # ToDo: try to remove this hard-coding of reaction family name..
        if not forward and 'adsorption' in self.label.lower():
            # Desorption should have desorbed something (else it was probably bidentate)
            # so delete reactions that don't make a gas-phase desorbed product
            prunedList = []
            for reaction in rxnList:
                for reactant in reaction.reactants:
                    if not reactant.containsSurfaceSite():
                        # found a desorbed species, we're ok
                        prunedList.append(reaction)
                        break
                else:  # didn't break, so all species still adsorbed
                    logging.debug("Removing {0} reaction {1!s} with no desorbed species".format(self.label, reaction))
                    continue  # to next reaction immediately
            rxnList = prunedList


        # If products is given, remove reactions from the reaction list that
        # don't generate the given products
        if products is not None:
            rxnList0 = rxnList[:]
            rxnList = []
            for reaction in rxnList0:
                products0 = reaction.products if forward else reaction.reactants
                # Only keep reactions which give the requested products
                # If prod_resonance=True, then use strict=False to consider all resonance structures
                if same_species_lists(products, products0, strict=not prod_resonance):
                    rxnList.append(reaction)

        # Determine the reactant-product pairs to use for flux analysis
        # Also store the reaction template (useful so we can easily get the kinetics later)
        for reaction in rxnList:
            
            # Restore the labeled atoms long enough to generate some metadata
            for reactant in reaction.reactants:
                reactant.clearLabeledAtoms()
            for label, atom in reaction.labeledAtoms:
                atom.label = label
            
            # Generate metadata about the reaction that we will need later
            reaction.pairs = self.getReactionPairs(reaction)
            reaction.template = self.getReactionTemplateLabels(reaction)

            # Unlabel the atoms for both reactants and products
            for species in itertools.chain(reaction.reactants, reaction.products):
                species.clearLabeledAtoms()
            
            # We're done with the labeled atoms, so delete the attribute
            del reaction.labeledAtoms

            # Mark reaction reversibility
            reaction.reversible = self.reversible
            
        # This reaction list has only checked for duplicates within itself, not
        # with the global list of reactions
        return rxnList

    def getReactionPairs(self, reaction):
        """
        For a given `reaction` with properly-labeled :class:`Molecule` objects
        as the reactants, return the reactant-product pairs to use when
        performing flux analysis.
        """
        pairs = []
        if len(reaction.reactants) == 1 or len(reaction.products) == 1:
            # When there is only one reactant (or one product), it is paired 
            # with each of the products (reactants)
            for reactant in reaction.reactants:
                for product in reaction.products:
                    pairs.append([reactant,product])
        elif self.label.lower() in ('h_abstraction', 'fake_o_abstraction'):
            # Hardcoding for hydrogen abstraction: pair the reactant containing
            # *1 with the product containing *3 and vice versa
            assert len(reaction.reactants) == len(reaction.products) == 2
            if reaction.reactants[0].containsLabeledAtom('*1'):
                if reaction.products[0].containsLabeledAtom('*3'):
                    pairs.append([reaction.reactants[0],reaction.products[0]])
                    pairs.append([reaction.reactants[1],reaction.products[1]])
                elif reaction.products[1].containsLabeledAtom('*3'):
                    pairs.append([reaction.reactants[0],reaction.products[1]])
                    pairs.append([reaction.reactants[1],reaction.products[0]])
            elif reaction.reactants[1].containsLabeledAtom('*1'):
                if reaction.products[1].containsLabeledAtom('*3'):
                    pairs.append([reaction.reactants[0],reaction.products[0]])
                    pairs.append([reaction.reactants[1],reaction.products[1]])
                elif reaction.products[0].containsLabeledAtom('*3'):
                    pairs.append([reaction.reactants[0],reaction.products[1]])
                    pairs.append([reaction.reactants[1],reaction.products[0]])
        elif self.label.lower() in ['disproportionation', 'co_disproportionation', 'korcek_step1_cat']:
            # Hardcoding for disproportionation, co_disproportionation, korcek_step1_cat:
            # pair the reactant containing *1 with the product containing *1
            assert len(reaction.reactants) == len(reaction.products) == 2
            if reaction.reactants[0].containsLabeledAtom('*1'):
                if reaction.products[0].containsLabeledAtom('*1'):
                    pairs.append([reaction.reactants[0],reaction.products[0]])
                    pairs.append([reaction.reactants[1],reaction.products[1]])
                elif reaction.products[1].containsLabeledAtom('*1'):
                    pairs.append([reaction.reactants[0],reaction.products[1]])
                    pairs.append([reaction.reactants[1],reaction.products[0]])
            elif reaction.reactants[1].containsLabeledAtom('*1'):
                if reaction.products[1].containsLabeledAtom('*1'):
                    pairs.append([reaction.reactants[0],reaction.products[0]])
                    pairs.append([reaction.reactants[1],reaction.products[1]])
                elif reaction.products[0].containsLabeledAtom('*1'):
                    pairs.append([reaction.reactants[0],reaction.products[1]])
                    pairs.append([reaction.reactants[1],reaction.products[0]])
        elif self.label.lower() in ['substitution_o', 'substitutions']:
            # Hardcoding for Substitution_O: pair the reactant containing
            # *2 with the product containing *3 and vice versa
            assert len(reaction.reactants) == len(reaction.products) == 2
            if reaction.reactants[0].containsLabeledAtom('*2'):
                if reaction.products[0].containsLabeledAtom('*3'):
                    pairs.append([reaction.reactants[0],reaction.products[0]])
                    pairs.append([reaction.reactants[1],reaction.products[1]])
                elif reaction.products[1].containsLabeledAtom('*3'):
                    pairs.append([reaction.reactants[0],reaction.products[1]])
                    pairs.append([reaction.reactants[1],reaction.products[0]])
            elif reaction.reactants[1].containsLabeledAtom('*2'):
                if reaction.products[1].containsLabeledAtom('*3'):
                    pairs.append([reaction.reactants[0],reaction.products[0]])
                    pairs.append([reaction.reactants[1],reaction.products[1]])
                elif reaction.products[0].containsLabeledAtom('*3'):
                    pairs.append([reaction.reactants[0],reaction.products[1]])
                    pairs.append([reaction.reactants[1],reaction.products[0]])
        elif self.label.lower() == 'baeyer-villiger_step1_cat':
            # Hardcoding for Baeyer-Villiger_step1_cat: pair the two reactants
            # with the Criegee intermediate and pair the catalyst with itself
            assert len(reaction.reactants) == 3 and len(reaction.products) == 2
            if reaction.reactants[0].containsLabeledAtom('*5'):
                if reaction.products[0].containsLabeledAtom('*1'):
                    pairs.append([reaction.reactants[1],reaction.products[0]])
                    pairs.append([reaction.reactants[2],reaction.products[0]])
                    pairs.append([reaction.reactants[0],reaction.products[1]])
                elif reaction.products[1].containsLabeledAtom('*1'):
                    pairs.append([reaction.reactants[1],reaction.products[1]])
                    pairs.append([reaction.reactants[2], reaction.products[1]])
                    pairs.append([reaction.reactants[0], reaction.products[0]])
            elif reaction.reactants[1].containsLabeledAtom('*5'):
                if reaction.products[0].containsLabeledAtom('*1'):
                    pairs.append([reaction.reactants[0], reaction.products[0]])
                    pairs.append([reaction.reactants[2], reaction.products[0]])
                    pairs.append([reaction.reactants[1], reaction.products[1]])
                elif reaction.products[1].containsLabeledAtom('*1'):
                    pairs.append([reaction.reactants[0], reaction.products[1]])
                    pairs.append([reaction.reactants[2], reaction.products[1]])
                    pairs.append([reaction.reactants[1], reaction.products[0]])
            elif reaction.reactants[2].containsLabeledAtom('*5'):
                if reaction.products[0].containsLabeledAtom('*1'):
                    pairs.append([reaction.reactants[0], reaction.products[0]])
                    pairs.append([reaction.reactants[1], reaction.products[0]])
                    pairs.append([reaction.reactants[2], reaction.products[1]])
                elif reaction.products[1].containsLabeledAtom('*1'):
                    pairs.append([reaction.reactants[0], reaction.products[1]])
                    pairs.append([reaction.reactants[1], reaction.products[1]])
                    pairs.append([reaction.reactants[2], reaction.products[0]])
        elif self.label.lower() == 'baeyer-villiger_step2_cat':
            # Hardcoding for Baeyer-Villiger_step2_cat: pair the Criegee
            # intermediate with the two products and the catalyst with itself
            assert len(reaction.reactants) == 2 and len(reaction.products) == 3
            if reaction.products[0].containsLabeledAtom('*7'):
                if reaction.reactants[0].containsLabeledAtom('*1'):
                    pairs.append([reaction.reactants[0], reaction.products[1]])
                    pairs.append([reaction.reactants[0], reaction.products[2]])
                    pairs.append([reaction.reactants[1], reaction.products[0]])
                elif reaction.reactants[1].containsLabeledAtom('*1'):
                    pairs.append([reaction.reactants[1], reaction.products[1]])
                    pairs.append([reaction.reactants[1], reaction.products[2]])
                    pairs.append([reaction.reactants[0], reaction.products[0]])
            elif reaction.products[1].containsLabeledAtom('*7'):
                if reaction.reactants[0].containsLabeledAtom('*1'):
                    pairs.append([reaction.reactants[0], reaction.products[0]])
                    pairs.append([reaction.reactants[0], reaction.products[2]])
                    pairs.append([reaction.reactants[1], reaction.products[1]])
                elif reaction.reactants[1].containsLabeledAtom('*1'):
                    pairs.append([reaction.reactants[1], reaction.products[0]])
                    pairs.append([reaction.reactants[1], reaction.products[2]])
                    pairs.append([reaction.reactants[0], reaction.products[1]])
            elif reaction.products[2].containsLabeledAtom('*7'):
                if reaction.reactants[0].containsLabeledAtom('*1'):
                    pairs.append([reaction.reactants[0], reaction.products[0]])
                    pairs.append([reaction.reactants[0], reaction.products[1]])
                    pairs.append([reaction.reactants[1], reaction.products[2]])
                elif reaction.reactants[1].containsLabeledAtom('*1'):
                    pairs.append([reaction.reactants[1], reaction.products[0]])
                    pairs.append([reaction.reactants[1], reaction.products[1]])
                    pairs.append([reaction.reactants[0], reaction.products[2]])
<<<<<<< HEAD
        elif self.label.lower() in ('fake_o2_elimination'):
            # Shouldn't matter, this reaction family shouldn't be used for actual mechanism generation.
            return pairs

=======
        elif reaction.isSurfaceReaction():
            # remove vacant active sites from consideration
            reactants = [sp for sp in reaction.reactants if not sp.isSurfaceSite()]
            products = [sp for sp in reaction.products if not sp.isSurfaceSite()]
            if len(reactants) == 1 or len(products) == 1:
                # When there is only one reactant (or one product), it is paired
                # with each of the products (reactants)
                for reactant in reactants:
                    for product in products:
                        pairs.append([reactant, product])
            elif self.label.lower() == 'surface_abstraction':
                # Hardcoding for surface abstraction: pair the reactant containing
                # *1 with the product containing *3 and vice versa
                assert len(reaction.reactants) == len(reaction.products) == 2
                if reaction.reactants[0].containsLabeledAtom('*1'):
                    if reaction.products[0].containsLabeledAtom('*3'):
                        pairs.append([reaction.reactants[0], reaction.products[0]])
                        pairs.append([reaction.reactants[1], reaction.products[1]])
                    elif reaction.products[1].containsLabeledAtom('*3'):
                        pairs.append([reaction.reactants[0], reaction.products[1]])
                        pairs.append([reaction.reactants[1], reaction.products[0]])
                elif reaction.reactants[1].containsLabeledAtom('*1'):
                    if reaction.products[1].containsLabeledAtom('*3'):
                        pairs.append([reaction.reactants[0], reaction.products[0]])
                        pairs.append([reaction.reactants[1], reaction.products[1]])
                    elif reaction.products[0].containsLabeledAtom('*3'):
                        pairs.append([reaction.reactants[0], reaction.products[1]])
                        pairs.append([reaction.reactants[1], reaction.products[0]])
>>>>>>> cc9eaf3c
        if not pairs:
            logging.debug('Preset mapping missing for determining reaction pairs for family {0!s}, falling back to Reaction.generatePairs'.format(self.label))

        return pairs
        
    def getReactionTemplate(self, reaction):
        """
        For a given `reaction` with properly-labeled :class:`Molecule` objects
        as the reactants, determine the most specific nodes in the tree that
        describe the reaction.
        """
        return self.groups.getReactionTemplate(reaction)

    def getKineticsForTemplate(self, template, degeneracy=1, method='rate rules'):
        """
        Return an estimate of the kinetics for a reaction with the given
        `template` and reaction-path `degeneracy`. There are two possible methods
        to use: 'group additivity' (new possible RMG-Py behavior) and 'rate rules' (old
        RMG-Java behavior, and default RMG-Py behavior).
        
        Returns a tuple (kinetics, entry):
        If it's estimated via 'rate rules' and an exact match is found in the tree,
        then the entry is returned as the second element of the tuple.
        But if an average is used, or the 'group additivity' method, then the tuple
        returned is (kinetics, None).
        """
        if method.lower() == 'group additivity':
            return self.estimateKineticsUsingGroupAdditivity(template, degeneracy), None
        elif method.lower() == 'rate rules':
            return self.estimateKineticsUsingRateRules(template, degeneracy)  # This returns kinetics and entry data
        else:
            raise ValueError('Invalid value "{0}" for method parameter; should be "group additivity" or "rate rules".'.format(method))
        
    def getKineticsFromDepository(self, depository, reaction, template, degeneracy):
        """
        Search the given `depository` in this kinetics family for kinetics
        for the given `reaction`. Returns a list of all of the matching 
        kinetics, the corresponding entries, and ``True`` if the kinetics
        match the forward direction or ``False`` if they match the reverse
        direction.
        """
        kineticsList = []
        entries = depository.entries.values()
        for entry in entries:
            if entry.item.isIsomorphic(reaction):
                kineticsList.append([deepcopy(entry.data), entry, entry.item.isIsomorphic(reaction, eitherDirection=False)])
        for kinetics, entry, is_forward in kineticsList:
            if kinetics is not None:
                kinetics.comment += "Matched reaction {0} {1} in {2}\nThis reaction matched rate rule {3}".format(entry.index, 
                                                      entry.label, 
                                                      depository.label,
                                                      '[{0}]'.format(';'.join([g.label for g in template])))
                kinetics.comment += "\nfamily: {}".format(self.label)
        return kineticsList
    
    def __selectBestKinetics(self, kineticsList):
        """
        For a given set of kinetics `kineticsList`, return the kinetics deemed
        to be the "best". This is determined to be the one with the lowest
        non-zero rank that occurs first (has the lowest index).
        """
        if any([x[1].rank == 0 for x in kineticsList]) and not all([x[1].rank == 0 for x in kineticsList]):
            kineticsList = [x for x in kineticsList if x[1].rank != 0]
        kineticsList.sort(key=lambda x: (x[1].rank, x[1].index))
        return kineticsList[0]
        
    def getKinetics(self, reaction, templateLabels, degeneracy=1, estimator='', returnAllKinetics=True):
        """
        Return the kinetics for the given `reaction` by searching the various
        depositories as well as generating a result using the user-specified `estimator`
        of either 'group additivity' or 'rate rules'.  Unlike
        the regular :meth:`getKinetics()` method, this returns a list of
        results, with each result comprising of

        1. the kinetics
        2. the source - this will be `None` if from a template estimate
        3. the entry  - this will be `None` if from a template estimate
        4. is_forward a boolean denoting whether the matched entry is in the same
           direction as the inputted reaction. This will always be True if using
           rates rules or group additivity. This can be `True` or `False` if using
           a depository

        If returnAllKinetics==False, only the first (best?) matching kinetics is returned.
        """
        kineticsList = []
        
        depositories = self.depositories[:]

        template = self.retrieveTemplate(templateLabels)
        
        # Check the various depositories for kinetics
        for depository in depositories:
            kineticsList0 = self.getKineticsFromDepository(depository, reaction, template, degeneracy)
            if len(kineticsList0) > 0 and not returnAllKinetics:
                kinetics, entry, is_forward = self.__selectBestKinetics(kineticsList0)
                return kinetics, depository, entry, is_forward
            else:
                for kinetics, entry, is_forward in kineticsList0:
                    kineticsList.append([kinetics, depository, entry, is_forward])
        
        # If estimator type of rate rules or group additivity is given, retrieve the kinetics. 
        if estimator:
            try:
                kinetics, entry = self.getKineticsForTemplate(template, degeneracy, method=estimator)
            except Exception:
                logging.error("Error getting kinetics for reaction {0!s}.\n{0!r}".format(reaction))
                raise

            if kinetics:
                if not returnAllKinetics:
                    return kinetics, estimator, entry, True
                kineticsList.append([kinetics, estimator, entry, True])
        # If no estimation method was given, prioritize rate rule estimation. 
        # If returning all kinetics, add estimations from both rate rules and group additivity.
        else:
            try:
                kinetics, entry = self.getKineticsForTemplate(template, degeneracy, method='rate rules')
                if not returnAllKinetics:
                    return kinetics, 'rate rules', entry, True
                kineticsList.append([kinetics, 'rate rules', entry, True])
            except KineticsError:
                # If kinetics were undeterminable for rate rules estimation, do nothing.
                pass
            
            try:
                kinetics2, entry2 = self.getKineticsForTemplate(template, degeneracy, method='group additivity')
                if not returnAllKinetics:
                    return kinetics, 'group additivity', entry2, True
                kineticsList.append([kinetics2, 'group additivity', entry2, True])
            except KineticsError:                
                # If kinetics were undeterminable for group additivity estimation, do nothing.
                pass
        
        if not returnAllKinetics:
            raise UndeterminableKineticsError(reaction)
        
        return kineticsList
    
    def estimateKineticsUsingGroupAdditivity(self, template, degeneracy=1):
        """
        Determine the appropriate kinetics for a reaction with the given
        `template` using group additivity.
        
        Returns just the kinetics, or None.
        """
        warnings.warn("Group additivity is no longer supported and may be"
                      " removed in version 2.3.", DeprecationWarning)
        # Start with the generic kinetics of the top-level nodes
        kinetics = None
        root = self.getRootTemplate()
        kinetics = self.getKineticsForTemplate(root)
        
        if kinetics is None:
            #raise UndeterminableKineticsError('Cannot determine group additivity kinetics estimate for template "{0}".'.format(','.join([e.label for e in template])))
            return None
        else:
            kinetics = kinetics[0]
            
        # Now add in more specific corrections if possible
        return self.groups.estimateKineticsUsingGroupAdditivity(template, kinetics, degeneracy)        
        
    def estimateKineticsUsingRateRules(self, template, degeneracy=1):
        """
        Determine the appropriate kinetics for a reaction with the given
        `template` using rate rules.
        
        Returns a tuple (kinetics, entry) where `entry` is the database
        entry used to determine the kinetics only if it is an exact match,
        and is None if some averaging or use of a parent node took place.
        """    
        kinetics, entry  = self.rules.estimateKinetics(template, degeneracy)
                
        return kinetics, entry


    def getReactionTemplateLabels(self, reaction):
        """
        Retrieve the template for the reaction and 
        return the corresponding labels for each of the 
        groups in the template.
        """
        template = self.getReactionTemplate(reaction)
        
        templateLabels = []
        for entry in template:
            templateLabels.append(entry.label)

        return templateLabels

    def retrieveTemplate(self, templateLabels):
        """
        Reconstruct the groups associated with the 
        labels of the reaction template and 
        return a list.
        """
        template = []
        for label in templateLabels:
            template.append(self.groups.entries[label])

        return template

    def getLabeledReactantsAndProducts(self, reactants, products):
        """
        Given `reactants`, a list of :class:`Molecule` objects, and products, a list of 
        :class:`Molecule` objects, return two new lists of :class:`Molecule` objects with 
        atoms labeled: one for reactants, one for products. Returned molecules are totally 
        new entities in memory so input molecules `reactants` and `products` won't be affected.
        If RMG cannot find appropriate labels, (None, None) will be returned.
        """
        template = self.forwardTemplate
        reactants0 = [reactant.copy(deep=True) for reactant in reactants]

        if len(reactants0) == 1:
            molecule = reactants0[0]
            mappings = self.__matchReactantToTemplate(molecule, template.reactants[0].item)
            mappings = [[map0] for map0 in mappings]
            num_mappings = len(mappings)
            reactant_structures = [molecule]
        elif len(reactants0) == 2:
            moleculeA = reactants0[0]
            moleculeB = reactants0[1]
            # get mappings in forward direction
            mappingsA = self.__matchReactantToTemplate(moleculeA, template.reactants[0].item)
            mappingsB = self.__matchReactantToTemplate(moleculeB, template.reactants[1].item)
            mappings = list(itertools.product(mappingsA, mappingsB))
            # get mappings in the reverse direction
            mappingsA = self.__matchReactantToTemplate(moleculeA, template.reactants[1].item)
            mappingsB = self.__matchReactantToTemplate(moleculeB, template.reactants[0].item)
            mappings.extend(list(itertools.product(mappingsA, mappingsB)))

            reactant_structures = [moleculeA, moleculeB]
            num_mappings = len(mappingsA) * len(mappingsB)
        elif len(reactants0) == 3:
            moleculeA = reactants0[0]
            moleculeB = reactants0[1]
            moleculeC = reactants0[2]
            # Get mappings for all permutations of reactants
            mappings = []
            for order in itertools.permutations(range(3), 3):
                mappingsA = self.__matchReactantToTemplate(moleculeA, template.reactants[order[0]].item)
                mappingsB = self.__matchReactantToTemplate(moleculeB, template.reactants[order[1]].item)
                mappingsC = self.__matchReactantToTemplate(moleculeC, template.reactants[order[2]].item)
                mappings.extend(list(itertools.product(mappingsA, mappingsB, mappingsC)))

            reactant_structures = [moleculeA, moleculeB, moleculeC]
            num_mappings = len(mappingsA)*len(mappingsB)*len(mappingsC)
        else:
            raise IndexError('You have {0} reactants, which is unexpected!'.format(len(reactants)))

        for mapping in mappings:
            try:
                product_structures = self.__generateProductStructures(reactant_structures, mapping, forward=True)
            except ForbiddenStructureException:
                pass
            else:
                if product_structures is not None:
                    if same_species_lists(list(products), list(product_structures)):
                        return reactant_structures, product_structures
                    else:
                        continue

        # if there're some mapping available but cannot match the provided products
        # raise exception
        if num_mappings > 0:
            raise ActionError('Something wrong with products that RMG cannot find a match!')

        return None, None

    def addAtomLabelsForReaction(self, reaction, output_with_resonance = True):
        """
        Apply atom labels on a reaction using the appropriate atom labels from
        this reaction family.

        The reaction is modified in place containing species objects with the
        atoms labeled. If output_with_resonance is True, all resonance structures
        are generated with labels. If false, only the first resonance structure
        sucessfully able to map to the reaction is used. None is returned.
        """
        # make sure we start with reaction with species objects
        reaction.ensure_species(reactant_resonance=False, product_resonance=False)

        reactants = reaction.reactants
        products = reaction.products
        # ensure all species are independent references
        if len(reactants + products) > len(set([id(s) for s in reactants + products])):
            logging.debug('Copying reactants and products for reaction {} since they have identical species references'.format(reaction))
            # not all species are independent
            reactants = [s.copy(deep=True) for s in reactants]
            products = [s.copy(deep=True) for s in products]

        # get all possible pairs of resonance structures
        reactant_pairs = list(itertools.product(*[s.molecule for s in reaction.reactants]))
        product_pairs = list(itertools.product(*[s.molecule for s in reaction.products]))

        labeled_reactants, labeled_products = None, None
        # go through each combination of possible pairs
        for reactant_pair, product_pair in itertools.product(reactant_pairs, product_pairs):
            try:
                # see if we obtain proper labeling
                labeled_reactants, labeled_products = self.getLabeledReactantsAndProducts(reactant_pair, product_pair)
                if labeled_reactants is not None:
                    break
            except ActionError:
                # must have gotten the wrong pair
                pass
        if labeled_reactants is None or labeled_products is None:
            raise ActionError("Could not find labeled reactants for reaction {} from family {}.".format(reaction,self.label))

        # place the molecules in reaction's species object
        # this prevents overwriting of attributes of species objects by this method
        for index, species in enumerate(products):
            for labeled_molecule in labeled_products:
                if species.isIsomorphic(labeled_molecule):
                    species.molecule = [labeled_molecule]
                    reaction.products[index] = species
                    break
            else:
                raise ActionError('Could not find isomorphic molecule to fit the original product {} from reaction {}'.format(species, reaction))
        for index, species in enumerate(reactants):
            for labeled_molecule in labeled_reactants:
                if species.isIsomorphic(labeled_molecule):
                    species.molecule = [labeled_molecule]
                    reaction.reactants[index] = species
                    break
            else:
                raise ActionError('Could not find isomorphic molecule to fit the original reactant {} from reaction {}'.format(species, reaction))

        if output_with_resonance:
            # convert the molecules to species objects with resonance structures
            for species in reaction.reactants + reaction.products:
                species.generate_resonance_structures()

    def getw0(self, rxn):
        """
        calculates the w0 for Blower Masel kinetics by calculating wf (total bond energy of bonds formed)
        and wb (total bond energy of bonds broken) with w0 = (wf+wb)/2
        """
        mol = None
        aDict = {}
        for r in rxn.reactants:
            m = r.molecule[0]
            aDict.update(m.getLabeledAtoms())
            if mol:
                mol = mol.merge(m)
            else:
                mol = m.copy(deep=True)
            
        recipe = self.forwardRecipe.actions
        
        wb = 0.0
        wf = 0.0
        for act in recipe:

            if act[0] == 'BREAK_BOND':
                bd = mol.getBond(aDict[act[1]],aDict[act[3]])
                wb += bd.getBDE()
            elif act[0] == 'FORM_BOND':
                bd = Bond(aDict[act[1]],aDict[act[3]],act[2])
                wf += bd.getBDE()
            elif act[0] == 'CHANGE_BOND':
                bd1 = mol.getBond(aDict[act[1]],aDict[act[3]])
                    
                if act[2]+bd1.order == 0.5:
                    mol2 = None
                    for r in rxn.products:
                        m = r.molecule[0]
                        if mol2:
                            mol2 = mol2.merge(m)
                        else:
                            mol2 = m.copy(deep=True)
                    bd2 = mol2.getBond(aDict[act[1]],aDict[act[3]])
                else:
                    bd2 = Bond(aDict[act[1]],aDict[act[3]],bd1.order+act[2])
                        
                if bd2.order == 0:
                    bd2bde = 0.0
                else:
                    bd2bde = bd2.getBDE()
                bdediff = bd2bde-bd1.getBDE()
                if bdediff > 0:
                    wf += abs(bdediff)
                else:
                    wb += abs(bdediff)

        return (wf+wb)/2.0

    def getw0s(self, rxns):
        return map(self.getw0,rxns)
    
    def getTrainingDepository(self):
        """
        Returns the `training` depository from self.depositories
        """
        for depository in self.depositories:
            if depository.label.endswith('training'):
                return depository
        else:
            raise DatabaseError('Could not find training depository in family {0}.'.format(self.label))


    def addEntry(self, parent, grp, name):
        """
        Adds a group entry with parent parent
        group structure grp
        and group name name
        """
        ind = len(self.groups.entries)-1
        entry = Entry(index=ind,label=name,item=grp,parent=parent)
        self.groups.entries[name] = entry
        self.rules.entries[name] = []
        if entry.parent:
            entry.parent.children.append(entry)

    def splitReactions(self, rxns, newgrp):
        """
        divides the reactions in rxns between the new
        group structure newgrp and the old structure with 
        label oldlabel
        returns a list of reactions associated with the new group
        the list of reactions associated with the old group
        and a list of the indices of all of the reactions
        associated with the new group
        """
        new = []
        comp = []
        newInds = []
        
        for i,rxn in enumerate(rxns):
            rmol = rxn.reactants[0].molecule[0]
            for r in rxn.reactants[1:]:
                rmol = rmol.merge(r.molecule[0])

            rmol.identifyRingMembership()
            
            if rmol.isSubgraphIsomorphic(newgrp,generateInitialMap=True, saveOrder=True):
                new.append(rxn)
                newInds.append(i)
            else:
                comp.append(rxn)

        return new,comp,newInds

    def evalExt(self, parent, ext, extname, templateRxnMap, obj=None, T=1000.0):
        """
        evaluates the objective function obj
        for the extension ext with name extname to the parent entry parent
        """
        rxns = templateRxnMap[parent.label]
        new,old,newInds = self.splitReactions(rxns,ext)
        if len(new) == 0:
            return np.inf,False
        elif len(old) == 0:
            return np.inf,True
        else:
            if obj:
                ob,boo = getObjectiveFunction(new,old,obj,T=T)
            else:
                ob,boo = getObjectiveFunction(new,old,T=T)
            return ob,True

    def getExtensionEdge(self, parent, templateRxnMap, obj, T):
        """
        finds the set of all extension groups to parent such that
        1) the extension group divides the set of reactions under parent
        2) No generalization of the extension group divides the set of reactions under parent
                    
        We find this by generating all possible extensions of the initial group.  Extensions that split reactions are added
        to the list.  All extensions that do not split reactions and do not create bonds are ignored 
        (although those that match every reaction are labeled so we don't search them twice).  Those that match
        all reactions and involve bond creation undergo this process again.  
        
        Principle:  Say you have two elementary changes to a group ext1 and ext2 if applying ext1 and ext2 results in a 
        split at least one of ext1 and ext2 must result in a split
        
        Speed of this algorithm relies heavily on searching non bond creation dimensions once.
        """
        outExts = [[]]
        grps = [parent.item]
        names = [parent.label]
        firstTime = True
        
        Nsplits = len(templateRxnMap[parent.label][0].reactants)
        
        while grps != []:
            grp = grps[-1]

            exts = grp.getExtensions(basename=names[-1],Nsplits=Nsplits)
            
            regDict = dict()
            extInds = []
            for i,(grp2,grpc,name,typ,indc) in enumerate(exts):

                if typ != 'intNewBondExt' and typ != 'extNewBondExt' and (typ,indc) not in regDict.keys():
                    regDict[(typ,indc)] = ([],[]) #first list is all extensions that match at least one reaction, second is extensions that match all reactions
                val,boo = self.evalExt(parent,grp2,name,templateRxnMap,obj,T)
                    
                if val != np.inf:
                    outExts[-1].append(exts[i]) #this extension splits reactions (optimization dim)
                    if typ == 'atomExt':
                        regDict[(typ,indc)][0].extend(grp2.atoms[indc[0]].atomType)
                    elif typ == 'elExt':
                        regDict[(typ,indc)][0].extend(grp2.atoms[indc[0]].radicalElectrons)
                    elif typ == 'bondExt':
                        regDict[(typ,indc)][0].extend(grp2.getBond(grp2.atoms[indc[0]],grp2.atoms[indc[1]]).order)
                        
                elif boo: #this extension matches all reactions (regularization dim)
                    if typ == 'intNewBondExt' or typ == 'extNewBondExt':
                        extInds.append(i)  #these are bond formation extensions, we want to expand these until we get splits 
                    elif typ == 'atomExt':
                        regDict[(typ,indc)][0].extend(grp2.atoms[indc[0]].atomType)
                        regDict[(typ,indc)][1].extend(grp2.atoms[indc[0]].atomType)
                    elif typ == 'elExt':
                        regDict[(typ,indc)][0].extend(grp2.atoms[indc[0]].radicalElectrons)
                        regDict[(typ,indc)][1].extend(grp2.atoms[indc[0]].radicalElectrons)
                    elif typ == 'bondExt':
                        regDict[(typ,indc)][0].extend(grp2.getBond(grp2.atoms[indc[0]],grp2.atoms[indc[1]]).order)
                        regDict[(typ,indc)][1].extend(grp2.getBond(grp2.atoms[indc[0]],grp2.atoms[indc[1]]).order)
                    elif typ == 'ringExt':
                        regDict[(typ,indc)][1].append(True)
                else:                    
                    #this extension matches no reactions
                    if typ == 'ringExt':
                        regDict[(typ,indc)][0].append(False)
                        regDict[(typ,indc)][1].append(False)
                    
            for typr,indcr in regDict.keys(): #have to label the regularization dimensions in all relevant groups
                regVal = regDict[(typr,indcr)]
                
                if firstTime and parent.children == []:
                    #parent
                    if typr != 'intNewBondExt' and typr != 'extNewBondExt': #these dimensions should be regularized
                        if typr == 'atomExt':
                            grp.atoms[indcr[0]].reg_dim_atm = list(regVal)
                        elif typr == 'elExt':
                            grp.atoms[indcr[0]].reg_dim_u = list(regVal)
                        elif typr == 'ringExt':
                            grp.atoms[indcr[0]].reg_dim_r = list(regVal)
                        elif typr == 'bondExt':
                            atms = grp.atoms
                            bd = grp.getBond(atms[indcr[0]],atms[indcr[1]])
                            bd.reg_dim = list(regVal)
                            
                #extensions being sent out
                if typr != 'intNewBondExt' and typr != 'extNewBondExt': #these dimensions should be regularized
                    for grp2,grpc,name,typ,indc in outExts[-1]: #returned groups
                        if typr == 'atomExt':
                            grp2.atoms[indcr[0]].reg_dim_atm = list(regVal)
                            if grpc:
                                grpc.atoms[indcr[0]].reg_dim_atm = list(regVal)
                        elif typr == 'elExt':
                            grp2.atoms[indcr[0]].reg_dim_u = list(regVal)
                            if grpc:
                                grpc.atoms[indcr[0]].reg_dim_u = list(regVal)
                        elif typr == 'ringExt':
                            grp2.atoms[indcr[0]].reg_dim_r = list(regVal)
                            if grpc:
                                grpc.atoms[indcr[0]].reg_dim_r = list(regVal)
                        elif typr == 'bondExt':
                            atms = grp2.atoms
                            bd = grp2.getBond(atms[indcr[0]],atms[indcr[1]])
                            bd.reg_dim = list(regVal)
                            if grpc:
                                atms = grpc.atoms
                                bd = grp2.getBond(atms[indcr[0]],atms[indcr[1]])
                                bd.reg_dim = list(regVal)
            
            #extensions being expanded
            for typr,indcr in regDict.keys(): #have to label the regularization dimensions in all relevant groups
                regVal = regDict[(typr,indcr)]
                if typr != 'intNewBondExt' and typr != 'extNewBondExt': #these dimensions should be regularized
                    for ind2 in extInds: #groups for expansion
                        grp2,grpc,name,typ,indc = exts[ind2]
                        if typr == 'atomExt':
                            grp2.atoms[indcr[0]].reg_dim_atm = list(regVal)
                            if grpc:
                                grpc.atoms[indcr[0]].reg_dim_atm = list(regVal)
                        elif typr == 'elExt':
                            grp2.atoms[indcr[0]].reg_dim_u = list(regVal)
                            if grpc:
                                grpc.atoms[indcr[0]].reg_dim_u = list(regVal)
                        elif typr == 'ringExt':
                            grp2.atoms[indcr[0]].reg_dim_r = list(regVal)
                            if grpc:
                                grpc.atoms[indcr[0]].reg_dim_r = list(regVal)
                        elif typr == 'bondExt':
                            atms = grp2.atoms
                            bd = grp2.getBond(atms[indcr[0]],atms[indcr[1]])
                            bd.reg_dim = list(regVal)
                            if grpc:
                                atms = grpc.atoms
                                bd = grp2.getBond(atms[indcr[0]],atms[indcr[1]])
                                bd.reg_dim = list(regVal)
            
            outExts.append([])
            grps.pop()
            names.pop()
            
            for ind in extInds: #collect the groups to be expanded
                grpr,grpcr,namer,typr,indcr = exts[ind]
                grps.append(grpr)
                names.append(namer)
            
            if firstTime:
                firstTime=False
        
        out = []
        for x in outExts: #compile all of the valid extensions together, may be some duplicates here, but I don't think it's currently worth identifying them
            out.extend(x)
        
        return out


    def extendNode(self, parent, templateRxnMap, thermoDatabase=None, obj=None, T=1000.0,):
        """
        Constructs an extension to the group parent based on evaluation 
        of the objective function obj
        """
        
        exts = self.getExtensionEdge(parent,templateRxnMap,obj=obj,T=T)
        
        if exts == []: #should only occur when all reactions at this node are identical
            rs = templateRxnMap[parent.label]
            for q,rxn in enumerate(rs):
                for j in xrange(q):
                    if not isomorphic_species_lists(rxn.reactants,rs[j].reactants,generateInitialMap=True):
                        for p,atm in enumerate(parent.item.atoms):
                            if atm.reg_dim_atm[0] != atm.reg_dim_atm[1]:
                                logging.error('atom violation')
                                logging.error(atm.reg_dim_atm)
                                logging.error(parent.label)
                                logging.error('Regularization dimension suggest this node can be expanded, but extension generation has failed')
                            if atm.reg_dim_u[0] != atm.reg_dim_u[1]:
                                logging.error('radical violation')
                                logging.error(atm.reg_dim_u)
                                logging.error(parent.label)
                                logging.error('Regularization dimension suggest this node can be expanded, but extension generation has failed')
                        for p,bd in enumerate(parent.item.getAllEdges()):
                            if bd.reg_dim[0] != bd.reg_dim[1]:
                                logging.error('bond violation')
                                logging.error(bd.order)
                                logging.error(bd.reg_dim)
                                logging.error(parent.label)
                                logging.error('Regularization dimension suggest this node can be expanded, but extension generation has failed')
                        
                        logging.error('split violation')
                        logging.error('parent')
                        logging.error(parent.item.toAdjacencyList())
                        for c,atm in enumerate(parent.item.atoms):
                            logging.error(c)
                            logging.error(atm.reg_dim_atm)
                            logging.error(atm.reg_dim_u)
                        for rxn in rs:
                            for react in rxn.reactants:
                                logging.error(react.toAdjacencyList())
                        raise ValueError('this implies that extensions could not be generated that split at least two different reactions, which should not be possible') #If family.getExtensionEdge and Group.getExtensions operate properly this should always pass
            return False
        
        vals = []
        for grp,grpc,name,typ,einds in exts:
            val,boo = self.evalExt(parent,grp,name,templateRxnMap,obj,T)
            vals.append(val) 
            
        min_val = min(vals)
        
        min_ind = vals.index(min_val)
        
        ext = exts[min_ind]
        
        extname = ext[2]
        
        if ext[3] == 'atomExt':
            ext[0].atoms[ext[4][0]].reg_dim_atm = [ext[0].atoms[ext[4][0]].atomType,ext[0].atoms[ext[4][0]].atomType]
        elif ext[3] == 'elExt':
            ext[0].atoms[ext[4][0]].reg_dim_u = [ext[0].atoms[ext[4][0]].radicalElectrons,ext[0].atoms[ext[4][0]].radicalElectrons]
        
        self.addEntry(parent,ext[0],extname)
        
        complement = not ext[1] is None
        
        if complement:
            frags = extname.split('_')
            frags[-1] = 'N-'+frags[-1]
            cextname = ''
            for k in frags:
                cextname += k
                cextname += '_'
            cextname = cextname[:-1]
    
            self.addEntry(parent,ext[1],cextname)
        
        rxns = templateRxnMap[parent.label]
        
        
        new,left,newInds = self.splitReactions(rxns,ext[0])
        
        compEntries = []
        newEntries = []

        for i,entry in enumerate(templateRxnMap[parent.label]):
            if i in newInds:
                newEntries.append(entry)
            else:
                compEntries.append(entry)
        
            
        templateRxnMap[extname] = newEntries
        
        if complement:
            templateRxnMap[parent.label] = []
            templateRxnMap[cextname] = compEntries
        else:
            templateRxnMap[parent.label] = compEntries
            
        return True

    def generateTree(self, obj=None, thermoDatabase=None, T=1000.0):
        """
        Generate a tree by greedy optimization based on the objective function obj
        the optimization is done by iterating through every group and if the group has
        more than one training reaction associated with it a set of potential more specific extensions 
        are generated and the extension that optimizing the objective function combination is chosen 
        and the iteration starts over at the beginning
        
        additionally the tree structure is simplified on the fly by removing groups that have no kinetics data associated
        if their parent has no kinetics data associated and they either have only one child or
        have two children one of which has no kinetics data and no children
        (its parent becomes the parent of its only relevant child node)
        """
        templateRxnMap = self.getReactionMatches(thermoDatabase=thermoDatabase,removeDegeneracy=True,fixLabels=True,exactMatchesOnly=True,getReverse=True)
        
        multCompletedNodes = [] #nodes containing multiple identical training reactions
        boo = True #if the for loop doesn't break becomes false and the while loop terminates
        while boo:
            for entry in self.groups.entries.itervalues():
                if not isinstance(entry.item, Group): #skip logic nodes
                    continue
                if entry.index != -1 and len(templateRxnMap[entry.label])>1 and entry not in multCompletedNodes:
                    boo2 = self.extendNode(entry,templateRxnMap,thermoDatabase,obj,T)
                    if boo2: #extended node so restart while loop
                        break 
                    else: #no extensions could be generated since all reactions were identical
                        multCompletedNodes.append(entry)
            else:
                boo = False
            
            #fix indicies
            iters = 0
            for entry in self.groups.entries.itervalues():
                if entry.index != -1:
                    entry.index = iters
                    iters += 1
        
        return


    def makeBMRulesFromTemplateRxnMap(self, templateRxnMap):

        index = max([e.index for e in self.rules.getEntries()] or [0]) + 1
        
        for entry in self.groups.entries.values():
            if entry.index == -1 or self.rules.entries[entry.label] != []:
                continue
            rxns = templateRxnMap[entry.label]
            descendants = getAllDescendants(entry)
            for entry2 in descendants:
                rxns.extend(templateRxnMap[entry2.label])
            
            assert rxns != [], entry.label
            kinetics = ArrheniusBM().fitToReactions(rxns,family=self)
            
            new_entry = Entry(
                index = index,
                label = entry.label,
                item = self.forwardTemplate,
                data = kinetics,
                rank = 11,
                reference=None,
                shortDesc="BM rule fitted to {0} training reactions at node {1}".format(len(rxns),entry.label),
                longDesc="BM rule fitted to {0} training reactions at node {1}".format(len(rxns),entry.label),
            )
            new_entry.data.comment = "BM rule fitted to {0} training reactions at node {1}".format(len(rxns),entry.label)

            self.rules.entries[entry.label].append(new_entry)
            
            index += 1



    def crossValidate(self, folds=5, templateRxnMap=None, T=1000.0, iters=0, random_state=1):
        """
        Perform K-fold cross validation on an automatically generated tree at temperature T
        after finding an appropriate node for kinetics estimation it will move up the tree
        iters times.  
        Returns a dictionary mapping {rxn:Ln(k_Est/k_Train)}
        """
        
        if templateRxnMap is None:
            templateRxnMap = self.getReactionMatches(removeDegeneracy=True,getReverse=True)
        
        rxns = np.array(templateRxnMap['Root'])
        
        kf = KFold(folds,shuffle=True,random_state=random_state)
        errors = {}
        
        for train_index, test_index in kf.split(rxns):

            rxns_test = rxns[test_index]
            
            for rxn in rxns_test:
                    
                krxn = rxn.kinetics.getRateCoefficient(T)
                
                entry = self.getRootTemplate()[0]
                
                boo = True
                while boo: #find the entry it matches
                    for child in entry.children:
                        rs = templateRxnMap[child.label]
                        if rxn in rs:
                            entry = child
                            break
                    else:
                        boo = False
                
                
                while entry.parent and len(set(templateRxnMap[entry.label])-set(rxns_test)) <= 1:
                    if entry.parent:
                        entry = entry.parent
                
                for q in xrange(iters):
                    if entry.parent:
                        entry = entry.parent 
                  
                L = list(set(templateRxnMap[entry.label])-set(rxns_test))
                
                if L != []: 
                    kinetics = ArrheniusBM().fitToReactions(L,family=self)
                    kinetics = kinetics.toArrhenius(rxn.getEnthalpyOfReaction(T))
                    k = kinetics.getRateCoefficient(T)
                    errors[rxn] = np.log(k/krxn)
                else:
                    raise ValueError('only one piece of kinetics information in the tree?')  
        
        return errors

    def crossValidateOld(self, folds=5, T=1000.0, random_state=1, estimator='rate rules', thermoDatabase=None):
        """
        Perform K-fold cross validation on an automatically generated tree at temperature T
        Returns a dictionary mapping {rxn:Ln(k_Est/k_Train)}
        """
        
        kf = KFold(folds,shuffle=True,random_state=random_state)
        errors = {}
        rxns = np.array(self.getTrainingSet(removeDegeneracy=True))
        
        if thermoDatabase is None:
            from rmgpy.data.rmg import getDB
            tdb = getDB('thermo')
        else:
            tdb = thermoDatabase
        
        for train_index, test_index in kf.split(rxns):
            
            self.rules.entries = {} #clear rules each iteration
            
            self.addKineticsRulesFromTrainingSet(trainIndices=train_index,thermoDatabase=tdb)
            self.fillKineticsRulesByAveragingUp()
            rxns_test = rxns[test_index]
            
            for rxn in rxns_test:
                
                krxn = rxn.kinetics.getRateCoefficient(T)
                
                templateLabels = self.getReactionTemplateLabels(rxn)
                template = self.retrieveTemplate(templateLabels)
                if estimator == 'rate rules':
                    kinetics,entry = self.estimateKineticsUsingRateRules(template, degeneracy=1)
                elif estimator == 'group additivity':
                    kinetics = self.estimateKineticsUsingGroupAdditivity(template, degeneracy=1)
                else:
                    raise ValueError('{0} is not a valid value for input `estimator`'.format(estimator))
                    
                k = kinetics.getRateCoefficient(T)
                
                errors[rxn] = np.log(k/krxn)
        
        return errors
            
            
    
    def simpleRegularization(self, node):
        """
        Simplest regularization algorithm
        All nodes are made as specific as their descendant reactions
        Training reactions are assumed to not generalize 
        For example if an particular atom at a node is Oxygen for all of its
        descendent reactions a reaction where it is Sulfur will never hit that node
        unless it is the top node even if the tree did not split on the identity 
        of that atom
        """
        
        for child in node.children:
            self.simpleRegularization(child)
            
        grp = node.item

        R = ['H','C','N','O','Si','S','Cl'] #set of possible R elements/atoms
        R = [atomTypes[x] for x in R]
        
        RnH = R[:]
        RnH.remove(atomTypes['H'])
        
        Run = [0,1,2,3]
        
        atmDict = {'R':R,'R!H':RnH}
        
        if isinstance(node.item,Group):
            indistinguishable = []
            for i,atm1 in enumerate(grp.atoms):
                
                skip = False
                if node.children == []: #if the atoms or bonds are graphically indistinguishable don't regularize
                    bdpairs = {(atm,tuple(bd.order)) for atm,bd in atm1.bonds.iteritems()}
                    for atm2 in grp.atoms:
                        if atm1 is not atm2 and atm1.atomType == atm2.atomType and len(atm1.bonds) == len(atm2.bonds):
                            bdpairs2 = {(atm,tuple(bd.order)) for atm,bd in atm2.bonds.iteritems()}
                            if bdpairs == bdpairs2:
                                skip = True
                                indistinguishable.append(i)
                                
                if not skip and atm1.reg_dim_atm[1] != [] and set(atm1.reg_dim_atm[1]) != set(atm1.atomType):
                    atyp = atm1.atomType
                    if len(atyp) == 1 and atyp[0] in R:
                        pass
                    else:
                        if len(atyp) == 1 and atyp[0].label in atmDict.keys():
                            atyp = atmDict[atyp[0].label]
                        
                        vals = list(set(atyp) & set(atm1.reg_dim_atm[1]))
                        assert vals != [], 'cannot regularize to empty'
                        if all([set(child.item.atoms[i].atomType) <= set(vals) for child in node.children]):
                            atm1.atomType = vals
                        
                if not skip and atm1.reg_dim_u[1] != [] and set(atm1.reg_dim_u[1]) != set(atm1.radicalElectrons):
                    if len(atm1.radicalElectrons) == 1:
                        pass
                    else:
                        relist = atm1.radicalElectrons
                        if relist == []: 
                            relist = Run
                        vals = list(set(relist) & set(atm1.reg_dim_u[1]))
                        assert vals != [], 'cannot regularize to empty'
                        
                        if all([set(child.item.atoms[i].radicalElectrons) <= set(vals) if child.item.atoms[i].radicalElectrons != [] else False for child in node.children]):
                            atm1.radicalElectrons = vals
                        
                if not skip and atm1.reg_dim_r[1] != [] and (not 'inRing' in atm1.props.keys() or atm1.reg_dim_r[1][0] != atm1.props['inRing']):
                    if not 'inRing' in atm1.props.keys():
                        if all(['inRing' in child.item.atoms[i].props.keys() for child in node.children]) and all([child.item.atoms[i].props['inRing'] == atm1.reg_dim_r[1] for child in node.children]):
                            atm1.props['inRing'] = atm1.reg_dim_r[1][0]
                    
                if not skip:  
                    for j,atm2 in enumerate(grp.atoms[:i]):
                        if j in indistinguishable: #skip graphically indistinguishable atoms
                            continue
                        if grp.hasBond(atm1,atm2):
                            bd = grp.getBond(atm1,atm2)
                            if len(bd.order) == 1:
                                pass
                            else:
                                vals = list(set(bd.order) & set(bd.reg_dim[1]))
                                if vals != [] and all([set(child.item.getBond(child.item.atoms[i],child.item.atoms[j]).order) <= set(vals) for child in node.children]):
                                    bd.order = vals

    def regularize(self, regularization=simpleRegularization, keepRoot=True):
        """
        Regularizes the tree according to the regularization function regularization
        """
        if keepRoot:
            for child in self.getRootTemplate()[0].children: #don't regularize the root
                regularization(self,child)
        else:
            regularization(self,self.getRootTemplate()[0])
    
    def checkTree(self, entry=None):
        if entry is None:
            entry = self.getRootTemplate()[0]
        for child in entry.children:
            if not child.item.isSubgraphIsomorphic(entry.item,generateInitialMap=True,saveOrder=True):
                logging.error('child: ')
                logging.error(child.label)
                logging.error(child.item.toAdjacencyList())
                logging.error('parent: ')
                logging.error(entry.label)
                logging.error(entry.item.toAdjacencyList())
                raise ValueError('Child not subgraph isomorphic to parent')
            self.checkTree(child)

    def makeTree(self, obj=None, regularization=simpleRegularization, thermoDatabase=None, T=1000.0):
        """
        generates tree structure and then generates rules for the tree
        """
        self.generateTree(obj=obj,thermoDatabase=thermoDatabase,T=T)
        self.regularize(regularization=regularization)
        templateRxnMap = self.getReactionMatches(thermoDatabase=thermoDatabase,removeDegeneracy=True,getReverse=True)
        self.makeBMRulesFromTemplateRxnMap(templateRxnMap)
        self.checkTree()
    
    def cleanTreeRules(self):
        self.rules.entries = OrderedDict()
        self.rules.entries['Root'] = []

    def cleanTreeGroups(self, thermoDatabase=None):
        """
        clears groups and rules in the tree, generates an appropriate
        root group to start from and then reads training reactions
        Note this only works if a single top node (not a logic node)
        can be generated
        """
        #find the starting node
        grp = None
        
        rtmps = self.getRootTemplate()
        
        if not isinstance(rtmps[0].item,Group):
            raise ValueError('each tree top node must be a group not a logic node to prepare the tree automatically')
        
        for ent in rtmps:
            if grp is None:
                grp = ent.item
            else:
                grp = grp.mergeGroups(ent.item)
        
        #clear everything
        self.groups.entries = {x.label:x for x in self.groups.entries.itervalues() if x.index == -1}
        
        #add the starting node
        self.addEntry(None,grp,'Root')
        self.groups.entries['Root'].index = 1
        self.groups.top = [self.groups.entries['Root']]
        self.forwardTemplate.reactants = [self.groups.entries['Root']]

        return

    def cleanTree(self, thermoDatabase=None):
        self.cleanTreeRules()
        self.cleanTreeGroups(thermoDatabase=thermoDatabase)

    def saveGeneratedTree(self, path=None):
        """
        clears the rules and saves the family to its 
        current location in database
        """
        if path is None:
            path = settings['database.directory']
            path = os.path.join(path,'kinetics','families',self.label)
        
        self.save(path)
    
    def getTrainingSet(self, thermoDatabase=None, removeDegeneracy=False, estimateThermo=True, fixLabels=False, getReverse=False):
        """
        retrieves all reactions in the training set, assigns thermo to the species objects
        reverses reactions as necessary so that all reactions are in the forward direction
        and returns the resulting list of reactions in the forward direction with thermo 
        assigned
        """
        if self.ownReverse and getReverse:
            revRxns = []
            rkeys = self.reverseMap.keys()
            reverseMap = self.reverseMap
            
        if estimateThermo:
            if thermoDatabase is None:
                from rmgpy.data.rmg import getDB
                tdb = getDB('thermo')
            else:
                tdb = thermoDatabase
        
        try:
            dep = self.getTrainingDepository()
        except:
            logging.info('Could not find training depository in family {0}.'.format(self.label))
            logging.info('Must be because you turned off the training depository.')
            return
        
        rxns = deepcopy([i.item for i in dep.entries.values()])
        entries = deepcopy([i for i in dep.entries.values()])
        
        roots = [x.item for x in self.getRootTemplate()]
        root = None
        for r in roots:
            if root:
                root = root.mergeGroups(r)
            else:
                root = deepcopy(r)
        
        if fixLabels:
            rootLabels = [x.label for x in root.atoms if x.label != '']
        
        for i,r in enumerate(entries):
            if estimateThermo:
                for j,react in enumerate(r.item.reactants):
                    if rxns[i].reactants[j].thermo is None:
                        rxns[i].reactants[j].thermo = tdb.getThermoData(react)
        
                for j,react in enumerate(r.item.products):
                    if rxns[i].products[j].thermo is None:
                        rxns[i].products[j].thermo = tdb.getThermoData(react)
    
            rxns[i].kinetics = r.data
            rxns[i].rank = r.rank
            
            if removeDegeneracy:#adjust for degeneracy
                rxns[i].kinetics.A.value_si /= rxns[i].degeneracy
            
            mol = None
            for react in rxns[i].reactants:
                if mol:
                    mol = mol.merge(react.molecule[0])
                else:
                    mol = deepcopy(react.molecule[0])
            
            if fixLabels:
                for atm in mol.atoms:
                    if atm.label not in rootLabels:
                        atm.label = ''
            
            
            if mol.isSubgraphIsomorphic(root,generateInitialMap=True):
                rxns[i].is_forward = True
                if self.ownReverse and getReverse:
                    mol = None
                    for react in rxns[i].products:
                        if mol:
                            mol = mol.merge(react.molecule[0])
                        else:
                            mol = deepcopy(react.molecule[0])
                    
                            
                    if mol.isSubgraphIsomorphic(root,generateInitialMap=True): #try product structures
                        products = rxns[i].products
                    else:
                        products = self.applyRecipe([s.molecule[0] for s in rxns[i].reactants],forward=True)
                        products = [Species(molecule=[p]) for p in products]
                    
                    prods = []
                    for p in products: 
                        for atm in p.molecule[0].atoms:
                            if atm.label in rkeys:
                                atm.label = reverseMap[atm.label]
                    
                        prods.append(Species(molecule=[p.molecule[0]]))
                        
                    rrev = Reaction(reactants=prods,products=rxns[i].reactants,kinetics=rxns[i].generateReverseRateCoefficient(),rank=rxns[i].rank)
                    
                    rrev.is_forward = False
                    
                    
                    if estimateThermo:
                        for r in rrev.reactants:
                            if r.thermo is None:
                                r.thermo = tdb.getThermoData(deepcopy(r))
                    
                        
                    revRxns.append(rrev)
                    
                continue
            else:
                assert not self.ownReverse
                
                mol = None
                for react in rxns[i].products:
                    if mol:
                        mol = mol.merge(react.molecule[0])
                    else:
                        mol = deepcopy(react.molecule[0])
                
                if mol.isSubgraphIsomorphic(root,generateInitialMap=True): #try product structures
                    products = rxns[i].products
                else:
                    products = self.applyRecipe([s.molecule[0] for s in rxns[i].reactants],forward=True)
                    products = [Species(molecule=[p]) for p in products]
                
                rrev = Reaction(reactants=products,products=rxns[i].reactants,kinetics=rxns[i].generateReverseRateCoefficient(),rank=rxns[i].rank)
                
                rrev.is_forward = False
                
                if estimateThermo:
                    for r in rrev.reactants:
                        if r.thermo is None:
                            r.thermo = tdb.getThermoData(deepcopy(r))
                rxns[i] = rrev
        
        if self.ownReverse and getReverse:
            return rxns+revRxns
        else:
            return rxns

    def getReactionMatches(self, rxns=None, thermoDatabase=None, removeDegeneracy=False, estimateThermo=True, fixLabels=False, exactMatchesOnly=False, getReverse=False):
        """
        returns a dictionary mapping for each entry in the tree:  
        (entry.label,entry.item) : list of all training reactions (or the list given) that match that entry
        """
        if rxns is None:
            rxns = self.getTrainingSet(thermoDatabase=thermoDatabase,removeDegeneracy=removeDegeneracy,estimateThermo=estimateThermo,fixLabels=fixLabels,getReverse=getReverse)
        
        entries = self.groups.entries
        
        assert len(set(entries.keys())) == len(entries.keys()), 'there are duplicate indices in family.group.entries'
        
        rxnLists = {entry.label:[] for entry in entries.values()}
        
        root = self.getRootTemplate()[0]
        
        for rxn in rxns:
            mol = None
            for r in rxn.reactants:
                if mol is None:
                    mol = deepcopy(r.molecule[0])
                else:
                    mol = mol.merge(r.molecule[0])
                    
            if not self.isEntryMatch(mol,root):
                logging.error(root.item.toAdjacencyList())
                logging.error(mol.toAdjacencyList())
                for r in rxn.reactants:
                    logging.error(r.molecule[0].toAdjacencyList())
                for r in rxn.products:
                    logging.error(r.molecule[0].toAdjacencyList())
                raise ValueError('reaction: {0} does not match root template in family {1}'.format(rxn,self.label))
            
            rxnLists[root.label].append(rxn)
            
            entry = root
            
            while entry.children != []:
                for child in entry.children:
                    if self.isEntryMatch(mol,child):
                        entry = child
                        rxnLists[child.label].append(rxn)
                        break
                else:
                    break
        
        if exactMatchesOnly:
            newLists = dict()
            for key,rs in rxnLists.iteritems():
                newrs = set(rs)
                for child in self.groups.entries[key].children:
                    newrs -= set(rxnLists[child.label])
                newLists[key] = list(newrs)
            rxnLists = newLists
                    
        return rxnLists


    def isEntryMatch(self, mol, entry):
        """
        determines if the labeled molecule object of reactants matches the entry entry
        """
        if isinstance(entry.item,Group):
            structs = mol.generate_resonance_structures()
            return any([mol.isSubgraphIsomorphic(entry.item,generateInitialMap=True) for mol in structs])
        elif isinstance(entry.item,LogicOr):
            return any([self.isEntryMatch(mol,self.groups.entries[c]) for c in entry.item.components])
        

    def retrieveOriginalEntry(self, templateLabel):
        """
        Retrieves the original entry, be it a rule or training reaction, given
        the template label in the form 'group1;group2' or 'group1;group2;group3'
        
        Returns tuple in the form
        (RateRuleEntry, TrainingReactionEntry)
        
        Where the TrainingReactionEntry is only present if it comes from a training reaction
        """
        templateLabels = templateLabel.split()[-1].split(';')
        template = self.retrieveTemplate(templateLabels)
        rule = self.getRateRule(template)
        if 'From training reaction' in rule.data.comment:
            trainingIndex = int(rule.data.comment.split()[3])
            trainingDepository = self.getTrainingDepository()
            return rule, trainingDepository.entries[trainingIndex]
        else:
            return rule, None
        
    def getSourcesForTemplate(self, template):
        """
        Returns the set of rate rules and training reactions used to average this `template`.  Note that the tree must be
        averaged with verbose=True for this to work.
        
        Returns a tuple of
        rules, training
        
        where rules are a list of tuples containing 
        the [(original_entry, weight_used_in_average), ... ]
        
        and training is a list of tuples containing
        the [(rate_rule_entry, training_reaction_entry, weight_used_in_average),...]
        """
        import re

        def assignWeightsToEntries(entryNestedList, weightedEntries, N = 1):
            """
            Assign weights to an average of average nested list. Where N is the 
            number of values being averaged recursively.  
            """
            N = len(entryNestedList)*N
            for entry in entryNestedList:
                if isinstance(entry, list):
                    assignWeightsToEntries(entry, weightedEntries, N)
                else:
                    weightedEntries.append((entry,1/float(N)))
            return weightedEntries
        
        
        kinetics, entry = self.estimateKineticsUsingRateRules(template)
        if entry:
            return [(entry,1)], []   # Must be a rate rule 
        else:
            # The template was estimated using an average or another node
            rules = []
            training = []
            
            lines = kinetics.comment.split('\n')
            
            lines = [line for line in lines if not line.startswith('Euclid') and not line.startswith('family:')] #remove the Euclidean distance and family lines to help parser
            
            # Discard the last line, unless it's the only line!
            # The last line is 'Estimated using ... for rate rule (originalTemplate)'
            #if from training reaction is in the first line append it to the end of the second line and skip the first line
            if not 'Average of' in kinetics.comment:
                if 'From training reaction' in lines[0]:
                    comment = lines[1]
                else:
                    comment = lines[0]
                if comment.startswith('Estimated using template'):
                    tokenTemplateLabel = comment.split()[3][1:-1]
                    ruleEntry, trainingEntry = self.retrieveOriginalEntry(tokenTemplateLabel) 
                    if trainingEntry:
                        training.append((ruleEntry,trainingEntry,1))   # Weight is 1
                    else:
                        rules.append((ruleEntry,1))
                else:
                    raise ValueError('Could not parse unexpected line found in kinetics comment: {}'.format(comment))
            else:
                comment = ' '.join(lines[:-1])
                # Clean up line for exec
                evalCommentString = re.sub(r" \+ ", ",",                        # any remaining + signs
                                    re.sub(r"Average of ", "",                  # average of averages
                                    re.sub(r"Average of \[(?!Average)", "['",   # average of groups
                                    re.sub(r"(\w|\))]", r"\1']",                # initial closing bracket
                                    re.sub(r"(?<=[\w)]) \+ (?=Average)", "',",  # + sign between non-average and average
                                    re.sub(r"(?<=]) \+ (?!Average)", ",'",      # + sign between average and non-average
                                    re.sub(r"(?<!]) \+ (?!Average)", "','",     # + sign between non-averages
                                    comment)))))))

                entryNestedList = eval(evalCommentString)
                
                weightedEntries = assignWeightsToEntries(entryNestedList, [])
                
                
                rules = {}
                training = {}
                
                for tokenTemplateLabel, weight in weightedEntries:
                    if 'From training reaction' in tokenTemplateLabel:
                        tokenTemplateLabel = tokenTemplateLabel.split()[-1]
                    ruleEntry, trainingEntry = self.retrieveOriginalEntry(tokenTemplateLabel)
                    if trainingEntry:
                        if (ruleEntry, trainingEntry) in training:
                            training[(ruleEntry, trainingEntry)] += weight
                        else:
                            training[(ruleEntry, trainingEntry)] = weight
                    else:
                        if ruleEntry in rules:
                            rules[ruleEntry] += weight
                        else:
                            rules[ruleEntry] = weight
                # Each entry should now only appear once    
                training = [(k[0],k[1],v) for k,v in training.items()]
                rules = rules.items()
                
            return rules, training

    def extractSourceFromComments(self, reaction):
        """
        Returns the rate rule associated with the kinetics of a reaction by parsing the comments.
        Will return the template associated with the matched rate rule.
        Returns a tuple containing (Boolean_Is_Kinetics_From_Training_reaction, Source_Data)
        
        For a training reaction, the Source_Data returns::

            [Family_Label, Training_Reaction_Entry, Kinetics_In_Reverse?]
        
        For a reaction from rate rules, the Source_Data is a tuple containing::

            [Family_Label, {'template': originalTemplate,
                            'degeneracy': degeneracy,
                            'exact': boolean_exact?,
                            'rules': a list of (original rate rule entry, weight in average)
                            'training': a list of (original rate rule entry associated with training entry, original training entry, weight in average)}]


        where Exact is a boolean of whether the rate is an exact match, Template is
        the reaction template used, RateRules is a list of the rate rule entries containing
        the kinetics used, and TrainingReactions are ones that have created rules used in the estimate.
        """
        import re
        lines = reaction.kinetics.comment.split('\n')

        exact = False
        template = None
        rules = None
        trainingEntries = None
        degeneracy = 1

        regex = "\[(.*)\]" # only hit outermost brackets
        for line in lines:
            if line.startswith('Matched'):
                # Source of the kinetics is from training reaction
                trainingReactionIndex = int(line.split()[2])
                depository  = self.getTrainingDepository()
                trainingEntry = depository.entries[trainingReactionIndex]
                # Perform sanity check that the training reaction's label matches that of the comments
                if trainingEntry.label not in line:
                    raise AssertionError('Reaction {0} uses kinetics from training reaction {1} but does not match the training reaction {1} from the {2} family.'.format(reaction,trainingReactionIndex,self.label))
                
                # Sometimes the matched kinetics could be in the reverse direction..... 
                if reaction.isIsomorphic(trainingEntry.item, eitherDirection=False):
                    reverse=False
                else:
                    reverse=True
                return True, [self.label, trainingEntry, reverse]

            elif line.startswith('Exact match'):
                exact = True
            elif line.startswith('Estimated'):
                pass
            elif line.startswith('Multiplied by'):
                degeneracy = float(line.split()[-1])

        # Extract the rate rule information 
        fullCommentString = reaction.kinetics.comment.replace('\n', ' ')
        
        # The rate rule string is right after the phrase 'for rate rule'
        rateRuleString = fullCommentString.split("for rate rule",1)[1].split()[0]
        
        if rateRuleString[0] == '[':
            templateLabel = re.split(regex, rateRuleString)[1]
        else:
            templateLabel = rateRuleString #if has the line 'From training reaction # for rate rule node1;node2'
            
        template = self.retrieveTemplate(templateLabel.split(';'))
        rules, trainingEntries = self.getSourcesForTemplate(template)
        

        if not template:
            raise ValueError('Could not extract kinetics source from comments for reaction {}.'.format(reaction))
        
        sourceDict = {'template':template, 'degeneracy':degeneracy, 'exact':exact, 
                       'rules':rules,'training':trainingEntries }

        # Source of the kinetics is from rate rules
        return False, [self.label, sourceDict]

    def getBackboneRoots(self):
        """
        Returns: the top level backbone node in a unimolecular family.
        """

        backboneRoots = [entry for entry in self.groups.top if entry in self.forwardTemplate.reactants]
        return backboneRoots

    def getEndRoots(self):
        """
        Returns: A list of top level end nodes in a unimolecular family
        """

        endRoots = [entry for entry in self.groups.top if entry not in self.forwardTemplate.reactants]
        return endRoots

    def getTopLevelGroups(self, root):
        """
        Returns a list of group nodes that are the highest in the tree starting at node "root".
        If "root" is a group node, then it will return a single-element list with "root".
        Otherwise, for every child of root, we descend until we find no nodes with logic
        nodes. We then return a list of all group nodes found along the way.
        """

        groupList = [root]
        allGroups = False

        while not allGroups:
            newGroupList = []
            for entry in groupList:
                if isinstance(entry.item,Group):
                    newGroupList.append(entry)
                else:
                    newGroupList.extend(entry.children)
            groupList = newGroupList
            allGroups = all([isinstance(entry.item, Group) for entry in groupList])

        return groupList

def informationGain(ks1,ks2):
    """
    calculates the information gain as the sum of the products of the standard deviations at each
    node and the number of reactions at that node
    """
    return len(ks1)*np.std(ks1)+len(ks2)*np.std(ks2)
 
def getObjectiveFunction(kinetics1,kinetics2,obj=informationGain,T=1000.0):
    """
    Returns the value of four potential objective functions to minimize
    Uncertainty = N1*std(Ln(k))_1 + N1*std(Ln(k))_1
    Mean difference: -abs(mean(Ln(k))_1-mean(Ln(k))_2)
    Error using mean: Err_1 + Err_2
    Split: abs(N1-N2)
    """
    ks1 = np.array([np.log(k.getRateCoefficient(T)) for k in kinetics1])
    ks2 = np.array([np.log(k.getRateCoefficient(T)) for k in kinetics2])
    N1 = len(ks1)
    
    return obj(ks1,ks2), N1 == 0
<|MERGE_RESOLUTION|>--- conflicted
+++ resolved
@@ -2314,12 +2314,9 @@
                     pairs.append([reaction.reactants[1], reaction.products[0]])
                     pairs.append([reaction.reactants[1], reaction.products[1]])
                     pairs.append([reaction.reactants[0], reaction.products[2]])
-<<<<<<< HEAD
         elif self.label.lower() in ('fake_o2_elimination'):
             # Shouldn't matter, this reaction family shouldn't be used for actual mechanism generation.
             return pairs
-
-=======
         elif reaction.isSurfaceReaction():
             # remove vacant active sites from consideration
             reactants = [sp for sp in reaction.reactants if not sp.isSurfaceSite()]
@@ -2348,7 +2345,6 @@
                     elif reaction.products[0].containsLabeledAtom('*3'):
                         pairs.append([reaction.reactants[0], reaction.products[1]])
                         pairs.append([reaction.reactants[1], reaction.products[0]])
->>>>>>> cc9eaf3c
         if not pairs:
             logging.debug('Preset mapping missing for determining reaction pairs for family {0!s}, falling back to Reaction.generatePairs'.format(self.label))
 
