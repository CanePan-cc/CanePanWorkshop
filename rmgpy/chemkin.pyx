###############################################################################
#                                                                             #
# RMG - Reaction Mechanism Generator                                          #
#                                                                             #
# Copyright (c) 2002-2019 Prof. William H. Green (whgreen@mit.edu),           #
# Prof. Richard H. West (r.west@neu.edu) and the RMG Team (rmg_dev@mit.edu)   #
#                                                                             #
# Permission is hereby granted, free of charge, to any person obtaining a     #
# copy of this software and associated documentation files (the 'Software'),  #
# to deal in the Software without restriction, including without limitation   #
# the rights to use, copy, modify, merge, publish, distribute, sublicense,    #
# and/or sell copies of the Software, and to permit persons to whom the       #
# Software is furnished to do so, subject to the following conditions:        #
#                                                                             #
# The above copyright notice and this permission notice shall be included in  #
# all copies or substantial portions of the Software.                         #
#                                                                             #
# THE SOFTWARE IS PROVIDED 'AS IS', WITHOUT WARRANTY OF ANY KIND, EXPRESS OR  #
# IMPLIED, INCLUDING BUT NOT LIMITED TO THE WARRANTIES OF MERCHANTABILITY,    #
# FITNESS FOR A PARTICULAR PURPOSE AND NONINFRINGEMENT. IN NO EVENT SHALL THE #
# AUTHORS OR COPYRIGHT HOLDERS BE LIABLE FOR ANY CLAIM, DAMAGES OR OTHER      #
# LIABILITY, WHETHER IN AN ACTION OF CONTRACT, TORT OR OTHERWISE, ARISING     #
# FROM, OUT OF OR IN CONNECTION WITH THE SOFTWARE OR THE USE OR OTHER         #
# DEALINGS IN THE SOFTWARE.                                                   #
#                                                                             #
###############################################################################

"""
This module contains functions for writing of Chemkin input files.
"""
import shutil
import math
import re
import logging
import warnings
import textwrap
import os.path
import numpy

import rmgpy.kinetics as _kinetics
from rmgpy.molecule.element import getElement
from rmgpy.reaction import Reaction
#from species import Species
from rmgpy.rmg.model import Species
from rmgpy.rmg.pdep import PDepReaction
from rmgpy.thermo import NASAPolynomial, NASA
import rmgpy.constants as constants
from rmgpy.quantity import Quantity
from rmgpy.data.base import Entry 
from rmgpy.data.kinetics.library import LibraryReaction
from rmgpy.data.kinetics.family import TemplateReaction
from rmgpy.rmg.pdep import PDepNetwork
from rmgpy.molecule import Molecule
from rmgpy.molecule.util import retrieveElementCount
from rmgpy.transport import TransportData
from rmgpy.exceptions import ChemkinError

__chemkin_reaction_count = None
    
from rmgpy.util import makeOutputSubdirectory

################################################################################

def Ffloat(string):
    """
    Parse a Fortran-ish string into a float, like "1.00D 03" or "1.00d+03"
    """
    return float(string.replace("e", "E").replace("d", "D").replace("D", "E").replace("E ", "E+"))
    
def readThermoEntry(entry, Tmin=0, Tint=0, Tmax=0):
    """
    Read a thermodynamics `entry` for one species in a Chemkin file. Returns
    the label of the species and the thermodynamics model as a :class:`NASA`
    object.
    
    Format specification at http://www2.galcit.caltech.edu/EDL/public/formats/chemkin.html
    """
    lines = entry.splitlines()
    species = str(lines[0][0:18].split()[0].strip())
    
    comment = lines[0][len(species):24].strip()
    formula = {}
    for i in [24, 29, 34, 39, 74]:
        element,count = lines[0][i:i+2].strip(), lines[0][i+2:i+5].strip()
        if element:
            try:
                count = int(count)
            except ValueError:
                # Chemkin allows float values for the number of atoms, so try this next.
                try:
                    count = int(float(count))
                except ValueError:
                    logging.info("Trouble reading line '{0}' element segment '{1}'".format(lines[0].strip(),lines[0][i:i+5]))
                    if count == '' and re.match('\.?0*', element):
                        if i == 74: logging.info("Assuming it's spillover from Tint, and ignoring.")
                        else: logging.warning("Assuming it's not meant to be there, although it would be good to fix the chemkin file.")
                        count = 0
                    else:
                        raise
            if count != 0: # Some people put garbage elements in, with zero count. Ignore these. Allow negative counts though (eg. negative one electron)
                formula[element] = count
    phase = lines[0][44]
    if phase.upper() != 'G':
        logging.warning("Was expecting gas phase thermo data for {0}. Skipping thermo data.".format(species))
        return species, None, None
    
    # Extract the NASA polynomial coefficients
    # Remember that the high-T polynomial comes first!
    try:
        try:
            Tmin = float(lines[0][45:55].strip())
        except ValueError:
            logging.warning("Couldn't get Tmin from {0!r}".format(lines[0][45:55].strip()))
            pass
        try:
            Tmax = float(lines[0][55:65].strip())
        except ValueError:
            logging.warning("Couldn't get Tmax from {0!r}".format(lines[0][55:65].strip()))
            pass
        try:
            Tint = float(lines[0][65:73].strip())
        except ValueError:
            logging.warning("Couldn't get Tint from {0!r}".format(lines[0][65:73].strip()))
            pass

        if Tint is None or Tmin is None or Tmax is None:
            logging.warning("Temperature ranges not correctly specified for species {0} and no defaults set;".format(species))
            logging.warning("Skipping thermo entry.")
            return species, None, None

        a0_high = Ffloat(lines[1][0:15].strip())
        a1_high = Ffloat(lines[1][15:30].strip())
        a2_high = Ffloat(lines[1][30:45].strip())
        a3_high = Ffloat(lines[1][45:60].strip())
        a4_high = Ffloat(lines[1][60:75].strip())
    
        a5_high = Ffloat(lines[2][0:15].strip())
        a6_high = Ffloat(lines[2][15:30].strip())
        a0_low = Ffloat(lines[2][30:45].strip())
        a1_low = Ffloat(lines[2][45:60].strip())
        a2_low = Ffloat(lines[2][60:75].strip())
    
        a3_low = Ffloat(lines[3][0:15].strip())
        a4_low = Ffloat(lines[3][15:30].strip())
        a5_low = Ffloat(lines[3][30:45].strip())
        a6_low = Ffloat(lines[3][45:60].strip())
    except (IndexError, ValueError) as e:
        logging.warning('Error while reading thermo entry for species {0}'.format(species))
        logging.warning(e.message)
        return species, None, None
    
    # Construct and return the thermodynamics model
    thermo = NASA(
        polynomials = [
            NASAPolynomial(Tmin=(Tmin,"K"), Tmax=(Tint,"K"), coeffs=[a0_low, a1_low, a2_low, a3_low, a4_low, a5_low, a6_low]),
            NASAPolynomial(Tmin=(Tint,"K"), Tmax=(Tmax,"K"), coeffs=[a0_high, a1_high, a2_high, a3_high, a4_high, a5_high, a6_high])
        ],
        Tmin = (Tmin,"K"),
        Tmax = (Tmax,"K"),
    )
    if comment:
        thermo.comment = comment.strip()

    return species, thermo, formula

################################################################################

def readKineticsEntry(entry, speciesDict, Aunits, Eunits):
    """
    Read a kinetics `entry` for a single reaction as loaded from a Chemkin
    file. The associated mapping of labels to species `speciesDict` should also
    be provided. Returns a :class:`Reaction` object with the reaction and its
    associated kinetics.
    """
    Afactor = {
        'cm^3/(mol*s)': 1.0e6,
        'cm^3/(molecule*s)': 1.0e6,
        'm^3/(mol*s)': 1.0,
        'm^3/(molecule*s)': 1.0,
    }[Aunits[2]]
    
    lines = entry.strip().splitlines()
    
    # The first line contains the reaction equation and a set of
    # modified Arrhenius parameters
    reaction, thirdBody, kinetics, kunits, klow_units = _readKineticsReaction(
        line=lines[0], speciesDict=speciesDict, Aunits=Aunits, Eunits=Eunits)

    if len(lines) == 1 and not thirdBody:
        # If there's only one line then we know to use the high-P limit kinetics as-is
        reaction.kinetics = kinetics['arrhenius high']
    else:
        # There's more kinetics information to be read
        kinetics.update({
            'chebyshev coefficients': [],
            'efficiencies': {},
        })

        # Note that the subsequent lines could be in any order
        for line in lines[1:]:
            kinetics = _readKineticsLine(
                line=line, reaction=reaction, speciesDict=speciesDict, Eunits=Eunits,
                kunits=kunits, klow_units=klow_units,
                kinetics=kinetics)

        # Decide which kinetics to keep and store them on the reaction object
        # Only one of these should be true at a time!
        if 'chebyshev' in kinetics:
            chebyshev = kinetics['chebyshev']
            if chebyshev.Tmin is None or chebyshev.Tmax is None:
                raise ChemkinError('Missing TCHEB line for reaction {0}'.format(reaction))
            if chebyshev.Pmin is None or chebyshev.Pmax is None:
                raise ChemkinError('Missing PCHEB line for reaction {0}'.format(reaction))
            index = 0
            for t in range(chebyshev.degreeT):
                for p in range(chebyshev.degreeP):
                    chebyshev.coeffs.value_si[t,p] = kinetics[
                        'chebyshev coefficients'][index]
                    index += 1
            # Don't forget to convert the Chebyshev coefficients to SI units!
            # This assumes that s^-1, cm^3/mol*s, etc. are compulsory
            chebyshev.coeffs.value_si[0,0] -= (len(reaction.reactants) - 1) * math.log10(Afactor)
            reaction.kinetics = chebyshev
        elif 'pressure-dependent arrhenius' in kinetics:
            pdepArrhenius = kinetics['pressure-dependent arrhenius']
            # Check for duplicates and combine them to MultiArrhenius objects
            duplicatesToRemove = []
            duplicatesToAdd = []
            for index1 in range(len(pdepArrhenius)):
                reaction1 = pdepArrhenius[index1]
                P1, kinetics1 = reaction1
                if reaction1 in duplicatesToRemove:
                    continue
                for index2 in range(index1+1, len(pdepArrhenius)):
                    reaction2 = pdepArrhenius[index2]
                    P2, kinetics2 = reaction2
                    if P1 == P2:
                        if reaction1 not in duplicatesToRemove:
                            new_kinetics = _kinetics.MultiArrhenius()
                            duplicatesToAdd.append([P1,new_kinetics])
                            new_kinetics.arrhenius = [kinetics1]
                            duplicatesToRemove.append(reaction1)
                        new_kinetics.arrhenius.append(kinetics2)
                        duplicatesToRemove.append(reaction2)
            for item in duplicatesToRemove:
                pdepArrhenius.remove(item)
            pdepArrhenius.extend(duplicatesToAdd)
            
            pdepArrhenius = sorted(pdepArrhenius, key=lambda reaction: reaction[0])  # sort by ascending pressures

            reaction.kinetics = _kinetics.PDepArrhenius(
                pressures = ([P for P, arrh in pdepArrhenius],"atm"),
                arrhenius = [arrh for P, arrh in pdepArrhenius],
            )
        elif 'troe' in kinetics:
            troe = kinetics['troe']
            troe.arrheniusHigh = kinetics['arrhenius high']
            troe.arrheniusLow = kinetics['arrhenius low']
            troe.efficiencies = kinetics['efficiencies']
            reaction.kinetics = troe
        elif thirdBody:
            reaction.kinetics = _kinetics.ThirdBody(
                arrheniusLow=kinetics['arrhenius low'])
            reaction.kinetics.efficiencies = kinetics['efficiencies']
        elif 'arrhenius low' in kinetics:
            reaction.kinetics = _kinetics.Lindemann(
                arrheniusHigh=kinetics['arrhenius high'],
                arrheniusLow=kinetics['arrhenius low'])
            reaction.kinetics.efficiencies = kinetics['efficiencies']
        elif 'explicit reverse' in kinetics or reaction.duplicate:
            # it's a normal high-P reaction - the extra lines were only either REV (explicit reverse) or DUP (duplicate)
            reaction.kinetics = kinetics['arrhenius high']
        elif 'sticking coefficient' in kinetics:
            reaction.kinetics = kinetics['sticking coefficient']
        else:
            raise ChemkinError(
                'Unable to understand all additional information lines for reaction {0}.'.format(entry))
        
        # These things may *also* be true
        if 'sri' in kinetics:
            reaction.kinetics.comment += "Warning: SRI parameters from chemkin file ignored on import. "

        if 'explicit reverse' in kinetics:
            reaction.kinetics.comment += (
                "Chemkin file stated explicit reverse rate: {0}"
                ).format(kinetics['explicit reverse'])

    return reaction


def _readKineticsReaction(line, speciesDict, Aunits, Eunits):
    """
    Parse the first line of of a Chemkin reaction entry.
    """
    tokens = line.split()
    
    rmg = True
    try:
        float(tokens[-6])
    except (ValueError, IndexError):
        rmg = False
    AuncertaintyType = '+|-'
    if rmg:
        A = float(tokens[-6])
        n = float(tokens[-5])
        Ea = float(tokens[-4])
        try:
            dA = float(tokens[-3])
        except ValueError:
            AuncertaintyType = '*|/'
            dA = float(tokens[-3][1:])
        dn = float(tokens[-2])
        dEa = float(tokens[-1])
        reaction = ''.join(tokens[:-6])
    else:
        A = Ffloat(tokens[-3])
        n = Ffloat(tokens[-2])
        Ea = Ffloat(tokens[-1])
        dA = 0.0
        dn = 0.0
        dEa = 0.0
        reaction = ''.join(tokens[:-3])
    thirdBody = False
    
    # Split the reaction equation into reactants and products
    reversible = True
    reactants, products = reaction.split('=')
    if '<=>' in reaction:
        reactants = reactants[:-1]
        products = products[1:]
    elif '=>' in reaction:
        products = products[1:]
        reversible = False
    specificCollider = None
    # search for a third body collider, e.g., '(+M)', '(+m)', or a specific species like '(+N2)', matching `(+anythingOtherThanEndingParenthesis)`:
    collider = re.search('\(\+[^\)]+\)',reactants)
    if collider is not None:
        collider = collider.group(0) # save string value rather than the object
        assert collider == re.search('\(\+[^\)]+\)',products).group(0), "Third body colliders in reactants and products of reaction {0} are not identical!".format(reaction)
        extraParenthesis = collider.count('(') -1
        for i in xrange(extraParenthesis):
            collider += ')' # allow for species like N2(5) or CH2(T)(15) to be read as specific colliders, although currently not implemented in Chemkin. See RMG-Py #1070
        reactants = reactants.replace(collider,'')
        products = products.replace(collider,'')
        if collider.upper().strip() != "(+M)": # the collider is a specific species, not (+M) or (+m)
            if collider.strip()[2:-1] not in speciesDict: # stripping spaces, '(+' and ')'
                raise ChemkinError('Unexpected third body collider "{0}" in reaction {1}.'.format(collider.strip()[2:-1], reaction))
            specificCollider = speciesDict[collider.strip()[2:-1]]

    # Create a new Reaction object for this reaction
    reaction = Reaction(reactants=[], products=[], specificCollider=specificCollider, reversible=reversible)
    
    # Convert the reactants and products to Species objects using the speciesDict
    for reactant in reactants.split('+'):
        reactant = reactant.strip()
        stoichiometry = 1
        if reactant[0].isdigit():
            # This allows for reactions to be of the form 2A=B+C instead of A+A=B+C
            # The implementation below assumes an integer between 0 and 9, inclusive
            stoichiometry = int(reactant[0])
            reactant = reactant[1:]               
        if reactant.upper() == 'M': # this identifies reactions like 'H+H+M=H2+M' as opposed to 'H+H(+M)=H2(+M)' as identified above
            thirdBody = True
        elif reactant not in speciesDict:
            raise ChemkinError('Unexpected reactant "{0}" in reaction {1}.'.format(reactant, reaction))
        else:
            reactantSpecies = speciesDict[reactant]
            if not reactantSpecies.reactive:
                reactantSpecies.reactive = True
            for i in range(stoichiometry):
                reaction.reactants.append(reactantSpecies)
    for product in products.split('+'):
        product = product.strip()
        stoichiometry = 1
        if product[0].isdigit():
            # This allows for reactions to be of the form A+B=2C instead of A+B=C+C
            # The implementation below assumes an integer between 0 and 9, inclusive
            stoichiometry = int(product[0])
            product = product[1:]
        if product.upper() == 'M':
            pass
        elif product not in speciesDict:
            if re.match('[0-9.]+',product):
                logging.warning("Looks like reaction {0!r} has fractional stoichiometry, which RMG cannot handle. Ignoring".format(line))
                raise ChemkinError('Skip reaction! Fractional stoichiometry.')
            raise ChemkinError('Unexpected product "{0}" in reaction {1} from line {2}.'.format(product, reaction,line))
        else:
            productSpecies = speciesDict[product]
            if not productSpecies.reactive:
                productSpecies.reactive = True
            for i in range(stoichiometry):
                reaction.products.append(productSpecies)

    # Determine the appropriate units for k(T) and k(T,P) based on the number of reactants
    # This assumes elementary kinetics for all reactions
    try:
        Nreac = len(reaction.reactants) + (1 if thirdBody else 0)
        kunits = Aunits[Nreac]
        klow_units = Aunits[Nreac+1]
    except IndexError:
        raise ChemkinError('Skip reaction! Invalid number of reactant species for reaction {0}.'.format(reaction))
    
    key = 'arrhenius low' if thirdBody else 'arrhenius high'
    
    kinetics = {
        key: _kinetics.Arrhenius(
            A = (A,kunits,AuncertaintyType,dA),
            n = (n,'','+|-',dn),
            Ea = (Ea,Eunits,'+|-',dEa),
            T0 = (1,"K"),
        ),
    }
    return (reaction, thirdBody, kinetics, kunits, klow_units)


def _readKineticsLine(line, reaction, speciesDict, Eunits, kunits, klow_units, kinetics):
    """
    Parse the subsequent lines of of a Chemkin reaction entry.
    """
    case_preserved_tokens = line.split('/')
    line = line.upper()
    tokens = line.split('/')

    if 'DUP' in line:
        # Duplicate reaction
        reaction.duplicate = True

    elif 'LOW' in line:
        # Low-pressure-limit Arrhenius parameters
        tokens = tokens[1].split()
        kinetics['arrhenius low'] = _kinetics.Arrhenius(
            A = (float(tokens[0].strip()),klow_units),
            n = float(tokens[1].strip()),
            Ea = (float(tokens[2].strip()),Eunits),
            T0 = (1,"K"),
        )

    elif 'HIGH' in line:
        # What we thought was high, was in fact low-pressure
        kinetics['arrhenius low'] = kinetics['arrhenius high']
        kinetics['arrhenius low'].A = (
            kinetics['arrhenius low'].A.value, klow_units)
        # High-pressure-limit Arrhenius parameters
        tokens = tokens[1].split()
        kinetics['arrhenius high'] = _kinetics.Arrhenius(
            A = (float(tokens[0].strip()),kunits),
            n = float(tokens[1].strip()),
            Ea = (float(tokens[2].strip()),Eunits),
            T0 = (1,"K"),
        )

    elif 'TROE' in line:
        # Troe falloff parameters
        tokens = tokens[1].split()
        alpha = float(tokens[0].strip())
        T3 = float(tokens[1].strip())
        T1 = float(tokens[2].strip())
        try:
            T2 = float(tokens[3].strip())
        except (IndexError, ValueError):
            T2 = None

        kinetics['troe'] = _kinetics.Troe(
            alpha = alpha,
            T3 = (T3,"K"),
            T1 = (T1,"K"),
            T2 = (T2,"K") if T2 is not None else None,
        )
    elif line.strip().startswith('SRI'):
        kinetics['sri'] = True
        """To define an SRI pressure-dependent reaction, in addition to the LOW or HIGH parameters, the
        keyword SRI followed by three or five parameters must be included in the following order: a, b,
        c, d, and e [Eq. (74)]. The fourth and fifth parameters are options. If only the first three are
        stated, then by default d = 1 and e = 0.
        """
        # see eg. http://www.dipic.unipd.it/faculty/canu/files/Comb/Docs/chemkinCK.pdf

    elif 'CHEB' in line:
        # Chebyshev parameters
        chebyshev = kinetics.get(
            'chebyshev', _kinetics.Chebyshev(kunits=kunits))
        kinetics['chebyshev'] = chebyshev
        tokens = [t.strip() for t in tokens]
        if 'TCHEB' in line:
            index = tokens.index('TCHEB')
            tokens2 = tokens[index+1].split()
            chebyshev.Tmin = Quantity(float(tokens2[0].strip()),"K")
            chebyshev.Tmax = Quantity(float(tokens2[1].strip()),"K")
        if 'PCHEB' in line:
            index = tokens.index('PCHEB')
            tokens2 = tokens[index+1].split()
            chebyshev.Pmin = Quantity(float(tokens2[0].strip()),"atm")
            chebyshev.Pmax = Quantity(float(tokens2[1].strip()),"atm")
        if 'TCHEB' in line or 'PCHEB' in line:
            pass
        elif chebyshev.degreeT == 0 or chebyshev.degreeP == 0:
            tokens2 = tokens[1].split()
            chebyshev.degreeT = int(float(tokens2[0].strip()))
            chebyshev.degreeP = int(float(tokens2[1].strip()))
            chebyshev.coeffs = numpy.zeros((chebyshev.degreeT,chebyshev.degreeP), numpy.float64)
        else:
            tokens2 = tokens[1].split()
            kinetics['chebyshev coefficients'].extend(
                [float(t.strip()) for t in tokens2])

    elif 'PLOG' in line:
        pdepArrhenius = kinetics.get('pressure-dependent arrhenius', [])
        kinetics['pressure-dependent arrhenius'] = pdepArrhenius
        tokens = tokens[1].split()
        pdepArrhenius.append([float(tokens[0].strip()),
            _kinetics.Arrhenius(
                A = (float(tokens[1].strip()),kunits),
                n = float(tokens[2].strip()),
                Ea = (float(tokens[3].strip()),Eunits),
                T0 = (1,"K"),
        )])
    elif tokens[0].startswith('REV'):
        reverseA = float(tokens[1].split()[0])
        kinetics['explicit reverse'] = line.strip()
        if reverseA == 0:
            logging.info("Reverse rate is 0 so making irreversible for reaction {0}".format(reaction))
            reaction.reversible = False
        else:
            logging.info("Ignoring explicit reverse rate for reaction {0}".format(reaction))
    elif line.strip() == 'STICK':
        # Convert what we thought was Arrhenius into StickingCoefficient
        k = kinetics['arrhenius high']
        kinetics['sticking coefficient'] = _kinetics.StickingCoefficient(
            A=k.A.value,
            n=k.n,
            Ea=k.Ea,
            T0=k.T0,
        )
        del kinetics['arrhenius high']
    else:
        # Assume a list of collider efficiencies
        try:
            for collider, efficiency in zip(case_preserved_tokens[0::2], case_preserved_tokens[1::2]):
                try:
                    efficiency = float(efficiency.strip())
                except ValueError:
                    error_msg = "{0!r} doesn't look like a collision efficiency for species {1} in line {2!r}".format(efficiency,collider.strip(),line)
                    logging.error(error_msg)
                    raise ChemkinError(error_msg)
                if collider.strip() in speciesDict:
                    kinetics['efficiencies'][speciesDict[collider.strip()].molecule[0]] = efficiency
                else: # try it with capital letters? Not sure whose malformed chemkin files this is needed for.
                    kinetics['efficiencies'][speciesDict[collider.strip().upper()].molecule[0]] = efficiency
        except IndexError:
            error_msg = 'Could not read collider efficiencies for reaction: {0}.\n'.format(reaction)
            error_msg += 'The following line was parsed incorrectly:\n{0}'.format(line)
            error_msg += "\n(Case-preserved tokens: {0!r} )".format(case_preserved_tokens)
            raise ChemkinError(error_msg)
    return kinetics

def _removeLineBreaks(comments):
    """
    This method removes any extra line breaks in reaction comments, so they
    can be parsed by readReactionComments.
    """
    comments = comments.replace('\n',' ')
    new_statement_indicators = ['Reaction index','Template reaction','Library reaction',
                                'PDep reaction','Flux pairs',
                                'Estimated using','Exact match found','Average of ',
                                'Euclidian distance','Matched node ','Matched reaction ',
                                'Multiplied by reaction path degeneracy ',
                                'Kinetics were estimated in this direction',
                                'dGrxn(298 K) = ','Both directions are estimates',
                                'Other direction matched ','Both directions matched ',
                                'This direction matched an entry in ', 'From training reaction',
                                'This reaction matched rate rule','family: ','Warning:',
                                'Chemkin file stated explicit reverse rate:','Ea raised from',
                                ]
    for indicator in new_statement_indicators:
        comments = comments.replace(' ' + indicator, '\n' + indicator,1)
    return comments

def readReactionComments(reaction, comments, read = True):
    """
    Parse the `comments` associated with a given `reaction`. If the comments
    come from RMG (Py or Java), parse them and extract the useful information.
    Return the reaction object based on the information parsed from these
    comments. If `read` if False, the reaction is returned as an "Unclassified"
    LibraryReaction.
    """
    
    if read == False:
        # The chemkin file was not generated by either RMG-Py or RMG-Java, thus, there should be no parsing
        # of the comments.  Instead, return as an unclassified LibraryReaction.
        reaction = LibraryReaction(
            index = reaction.index,
            reactants = reaction.reactants, 
            products = reaction.products, 
            specificCollider = reaction.specificCollider, 
            kinetics = reaction.kinetics,
            reversible = reaction.reversible,
            duplicate = reaction.duplicate,
            library = 'Unclassified',
        )        
        
        return reaction  
    
    # the comments could have line breaks that will mess up reading
    # we will now combine the lines and separate them based on statements
    comments = _removeLineBreaks(comments)
    lines = comments.strip().splitlines()
        
    for line in lines:
        
        
        tokens = line.split()
        if 'Reaction index:' in line:
            # Don't store the reaction indices
            pass
        
        elif 'Template reaction:' in line:
            label = str(tokens[-1])
            reaction = TemplateReaction(
                index = reaction.index,
                reactants = reaction.reactants, 
                products = reaction.products, 
                specificCollider = reaction.specificCollider, 
                kinetics = reaction.kinetics,
                reversible = reaction.reversible,
                duplicate = reaction.duplicate,
                family = label,
            )
            
        elif 'Library reaction:' in line or 'Seed mechanism:' in line:
            label = str(tokens[2])
            reaction = LibraryReaction(
                index = reaction.index,
                reactants = reaction.reactants, 
                products = reaction.products, 
                specificCollider = reaction.specificCollider, 
                kinetics = reaction.kinetics,
                reversible = reaction.reversible,
                duplicate = reaction.duplicate,
                library = label,
            )
            
        elif 'PDep reaction:' in line:
            networkIndex = int(tokens[-1][1:])
            reaction = PDepReaction(
                index = reaction.index,
                reactants = reaction.reactants, 
                products = reaction.products, 
                specificCollider = reaction.specificCollider, 
                kinetics = reaction.kinetics, 
                reversible = reaction.reversible,
                duplicate = reaction.duplicate,
                network = PDepNetwork(index=networkIndex), 
            )
            
        elif 'Flux pairs:' in line:
            reaction.pairs = []
            for reacStr, prodStr in zip(tokens[2::2], tokens[3::2]):
                if reacStr[-1] == ',': reacStr = reacStr[:-1]
                for reactant in reaction.reactants:
                    if reactant.label == reacStr:
                        break
                else:
                    raise ChemkinError('Unexpected species identifier {0} encountered in flux pairs for reaction {1}.'.format(reacStr, reaction))
                if prodStr[-1] == ';': prodStr = prodStr[:-1]
                for product in reaction.products:
                    if product.label == prodStr:
                        break
                else:
                    raise ChemkinError('Unexpected species identifier {0} encountered in flux pairs for reaction {1}.'.format(prodStr, reaction))
                reaction.pairs.append((reactant, product))
            assert len(reaction.pairs) == max(len(reaction.reactants), len(reaction.products))

        elif isinstance(reaction,TemplateReaction) and 'rate rule ' in line:
            bracketed_rule = tokens[-1]
            templates = bracketed_rule[1:-1].split(';')
            reaction.template = templates
            # still add kinetic comment
            reaction.kinetics.comment += line.strip() + "\n"

        elif isinstance(reaction,TemplateReaction) and\
                       'Multiplied by reaction path degeneracy ' in line:
            degen = float(tokens[-1])
            reaction.degeneracy = degen
            # undo the kinetic manipulation caused by setting degneracy
            if reaction.kinetics:
                reaction.kinetics.changeRate(1./degen)
            # do not add comment because setting degeneracy does so already
            reaction.kinetics.comment += "\n"

        elif line.strip() != '':
            # Any lines which are commented out but don't have any specific flag are simply kinetics comments
            reaction.kinetics.comment += line.strip() + "\n"


        # Comment parsing from old RMG-Java chemkin files
        elif 'PDepNetwork' in line:
            networkIndex = int(tokens[3][1:])
            reaction = PDepReaction(
                index = reaction.index,
                reactants = reaction.reactants, 
                products = reaction.products,
                specificCollider = reaction.specificCollider, 
                kinetics = reaction.kinetics,
                reversible = reaction.reversible,
                duplicate = reaction.duplicate,
                network = PDepNetwork(index=networkIndex)
                )
            reaction.kinetics.comment = line

        elif 'ReactionLibrary:' in line or 'Seed Mechanism:' in line:
            label = str(tokens[-1])
            reaction = LibraryReaction(
                index = reaction.index,
                reactants = reaction.reactants, 
                products = reaction.products, 
                specificCollider = reaction.specificCollider, 
                kinetics = reaction.kinetics,
                reversible = reaction.reversible,
                duplicate = reaction.duplicate,
                library = label,
            )
            reaction.kinetics.comment = line
            
        elif 'exact:' in line or 'estimate:' in line:
            index1 = line.find('[')
            index2 = line.find(']')
            template = [s.strip() for s in line[index1:index2].split(',')]
            label = str(tokens[0])
            reaction = TemplateReaction(
                index = reaction.index,
                reactants = reaction.reactants, 
                products = reaction.products, 
                specificCollider = reaction.specificCollider, 
                kinetics = reaction.kinetics,
                reversible = reaction.reversible,
                duplicate = reaction.duplicate,
                family = label,
                template = [Entry(label=g) for g in template],
            )
            reaction.kinetics.comment = line

    if not isinstance(reaction, LibraryReaction) and not isinstance(reaction, TemplateReaction) and not isinstance(reaction,PDepReaction):
        reaction = LibraryReaction(
            index = reaction.index,
            reactants = reaction.reactants, 
            products = reaction.products, 
            specificCollider = reaction.specificCollider, 
            kinetics = reaction.kinetics,
            reversible = reaction.reversible,
            duplicate = reaction.duplicate,
            library = 'Unclassified',
        )  
    
    # Clean up line endings on comments so that there aren't any blank commented lines
    reaction.kinetics.comment = reaction.kinetics.comment.strip()
    return reaction

################################################################################

def loadSpeciesDictionary(path):
    """
    Load an RMG dictionary - containing species identifiers and the associated
    adjacency lists - from the file located at `path` on disk. Returns a dict
    mapping the species identifiers to the loaded species. Resonance isomers
    for each species are automatically generated.
    """
    speciesDict = {}
    
    inerts = [Species().fromSMILES(inert) for inert in ('[He]', '[Ne]', 'N#N', '[Ar]')]
    with open(path, 'r') as f:
        adjlist = ''
        for line in f:
            if line.strip() == '' and adjlist.strip() != '':
                # Finish this adjacency list
                species = Species().fromAdjacencyList(adjlist)
                species.generate_resonance_structures()
                label = species.label
                for inert in inerts:
                    if inert.isIsomorphic(species):
                        species.reactive = False
                        break
                speciesDict[label] = species
                adjlist = ''
            else:
                if "InChI" in line:
                    line = line.split()[0] + '\n'
                if '//' in line:
                    index = line.index('//')
                    line = line[0:index]
                adjlist += line
        else: #reach end of file
            if adjlist.strip() != '':
                species = Species().fromAdjacencyList(adjlist)
                species.generate_resonance_structures()
                label = species.label
                for inert in inerts:
                    if inert.isIsomorphic(species):
                        species.reactive = False
                        break
                speciesDict[label] = species

    return speciesDict

def removeCommentFromLine(line):
    """
    Remove a comment from a line of a Chemkin file or species dictionary file.
    
    Returns the line and the comment.
    If the comment is encoded with latin-1, it is converted to utf-8.
    """
    try:
        index1 = line.index('!')
    except ValueError:
        index1 = len(line)
    try:
        index2 = line.index('//')
    except ValueError:
        index2 = len(line)
    
    index = min(index1, index2)
    comment = line[index+1:-1]
    if index < len(line):
        line = line[0:index] + '\n'

    try:
        ucomment = comment.decode('utf-8')
    except UnicodeDecodeError:
        try:
            ucomment = comment.decode('latin-1')
        except UnicodeDecodeError:
            ucomment = comment.decode('windows-1252', errors='replace')
    # Convert back to utf-8.
    # Other parts of RMG-Py expect a string object not a unicode object,
    # but at least this way we know what the encoding is.
    comment = ucomment.encode('utf-8', 'replace')
    return line, comment

def loadTransportFile(path, speciesDict):
    """
    Load a Chemkin transport properties file located at `path` and store the
    properties on the species in `speciesDict`.
    """
    with open(path, 'r') as f:
        for line0 in f:
            line, comment = removeCommentFromLine(line0)
            line = line.strip()
            if line != '':
                # This line contains an entry, so parse it
                label = line[0:16].strip()
                data = line[16:].split()
                species = speciesDict[label]
                species.transportData = TransportData(
                    shapeIndex = int(data[0]),
                    sigma = (float(data[2]),'angstrom'),
                    epsilon = (float(data[1]),'K'),
                    dipoleMoment = (float(data[3]),'De'),
                    polarizability = (float(data[4]),'angstrom^3'),
                    rotrelaxcollnum = float(data[5]),
                    comment = comment.strip(),
                )

def loadChemkinFile(path, dictionaryPath=None, transportPath=None, readComments=True, thermoPath=None,
                    useChemkinNames=False, checkDuplicates=True):
    """
    Load a Chemkin input file located at `path` on disk to `path`, returning lists of the species
    and reactions in the Chemkin file. The 'thermoPath' point to a separate thermo file, or, if 'None' is 
    specified, the function will look for the thermo database within the chemkin mechanism file
    """
    speciesList = []; speciesDict = {}; speciesAliases = {}
    reactionList = []

    # If the dictionary path is given, then read it and generate Molecule objects
    # You need to append an additional adjacency list for nonreactive species, such
    # as N2, or else the species objects will not store any structures for the final
    # HTML output.
    if dictionaryPath:
        speciesDict = loadSpeciesDictionary(dictionaryPath)

    with open(path, 'r+b') as f:
    
        line0 = f.readline()
        while line0 != '':        
            line = removeCommentFromLine(line0)[0]
            line = line.strip()
            
            if 'SPECIES' in line.upper():
                # Unread the line (we'll re-read it in readReactionBlock())
                f.seek(-len(line0), 1)
                readSpeciesBlock(f, speciesDict, speciesAliases, speciesList)
                
            elif 'THERM' in line.upper() and thermoPath is None:
                # Skip this if a thermo file is specified
                # Unread the line (we'll re-read it in readThermoBlock())
                f.seek(-len(line0), 1)
                readThermoBlock(f, speciesDict)
                
            elif 'REACTIONS' in line.upper():
                # Reactions section
                # Unread the line (we'll re-read it in readReactionBlock())
                f.seek(-len(line0), 1)
                reactionList = readReactionsBlock(f, speciesDict, readComments = readComments)
                    
            line0 = f.readline()
            
    # Read in the thermo data from the thermo file        
    if thermoPath:
        with open(thermoPath, 'r') as f:
            line0 = f.readline()
            while line0 != '':
                line = removeCommentFromLine(line0)[0]
                line = line.strip()
                if 'THERM' in line.upper():
                    f.seek(-len(line0), 1)
                    readThermoBlock(f, speciesDict)  
                    break
                line0 = f.readline()
    # Index the reactions now to have identical numbering as in Chemkin
    index = 0
    for reaction in reactionList:
        index += 1
        reaction.index = index

    # Process duplicate reactions
    if checkDuplicates:
        _process_duplicate_reactions(reactionList)

    # If the transport path is given, then read it to obtain the transport
    # properties
    if transportPath:
        loadTransportFile(transportPath, speciesDict)

    if not useChemkinNames:
        # Apply species aliases if known
        for spec in speciesList:
            try:
                spec.label = speciesAliases[spec.label]
            except KeyError:
                pass
    
    # Attempt to extract index from species label
    indexPattern = re.compile(r'\(\d+\)$')
    for spec in speciesList:
        if indexPattern.search(spec.label):
            label, sep, index = spec.label[:-1].rpartition('(')
            spec.label = label
            spec.index = int(index)

    reactionList.sort(key=lambda reaction: reaction.index)
    return speciesList, reactionList


cpdef _process_duplicate_reactions(list reactionList):
    """
    Check for marked (and unmarked!) duplicate reactions
    Combine marked duplicate reactions into a single reaction using MultiKinetics
    Raise exception for unmarked duplicate reactions
    """
    cdef list duplicateReactionsToRemove = []
    cdef list duplicateReactionsToAdd = []
    cdef int index1, index2
    cdef Reaction reaction, reaction1, reaction2
    cdef KineticsModel kinetics

    for index1 in xrange(len(reactionList)):
        reaction1 = reactionList[index1]
        if reaction1 in duplicateReactionsToRemove:
            continue

        for index2 in xrange(index1 + 1, len(reactionList)):
            reaction2 = reactionList[index2]
            if (reaction1.reactants == reaction2.reactants
                    and reaction1.products == reaction2.products
                    and reaction1.specificCollider == reaction2.specificCollider):
                if reaction1.duplicate and reaction2.duplicate:

                    if isinstance(reaction1, LibraryReaction) and isinstance(reaction2, LibraryReaction):
                        if reaction1.library != reaction2.library:
                            raise ChemkinError("Identical reactions {0} and {1} taken from different libraries: {2}, "
                                               "{3}".format(reaction1, reaction2, reaction1.library, reaction2.library))
                        if reaction1 not in duplicateReactionsToRemove:
                            # already created duplicate reaction, move on to appending any additional duplicate kinetics
                            if isinstance(reaction1.kinetics,
                                          _kinetics.PDepArrhenius):
                                kinetics = _kinetics.MultiPDepArrhenius()
                            elif isinstance(reaction1.kinetics,
                                            _kinetics.Arrhenius):
                                kinetics = _kinetics.MultiArrhenius()
                            else:
                                logging.warning(
                                    'Unexpected kinetics type {0} for duplicate reaction {1}. '
                                    'Not combining reactions.'.format(reaction1.kinetics.__class__, reaction1)
                                )
                                continue
                            reaction = LibraryReaction(
                                index=reaction1.index,
                                reactants=reaction1.reactants,
                                products=reaction1.products,
                                specificCollider=reaction1.specificCollider,
                                kinetics=kinetics,
                                library=reaction1.library,
                                duplicate=False,
                            )
                            duplicateReactionsToAdd.append(reaction)
                            kinetics.arrhenius = [reaction1.kinetics]
                            duplicateReactionsToRemove.append(reaction1)

                    else:
                        # Do not use as duplicate reactions if it's not a library reaction
                        # Template reactions should be kept separate
                        continue

                    if (isinstance(reaction.kinetics,
                                   _kinetics.MultiPDepArrhenius) and
                            isinstance(reaction2.kinetics,
                                       _kinetics.PDepArrhenius)):
                        reaction.kinetics.arrhenius.append(reaction2.kinetics)
                    elif (isinstance(reaction.kinetics,
                                     _kinetics.MultiArrhenius) and
                          isinstance(reaction2.kinetics,
                                     _kinetics.Arrhenius)):
                        reaction.kinetics.arrhenius.append(reaction2.kinetics)
                    else:
                        raise ChemkinError('Mixed kinetics for duplicate reaction {0}.'.format(reaction))

                    duplicateReactionsToRemove.append(reaction2)
                elif reaction1.kinetics.isPressureDependent() == reaction2.kinetics.isPressureDependent():
                    # If both reactions are pressure-independent or both are pressure-dependent, then they need
                    # duplicate tags. Chemkin treates pdep and non-pdep reactions as different, so those are okay
                    raise ChemkinError('Encountered unmarked duplicate reaction {0}.'.format(reaction1))

    for reaction in duplicateReactionsToRemove:
        reactionList.remove(reaction)
    reactionList.extend(duplicateReactionsToAdd)


def readSpeciesBlock(f, speciesDict, speciesAliases, speciesList):
    """
    Read a Species block from a chemkin file.
    
    f is a file-like object that is just before the 'SPECIES' statement. When finished, it will have just passed the 'END' statement.
    speciesDict is a dictionary of species that will be updated.
    speciesAliases is a dictionary of species aliases that will be updated.
    speciesList is a list of species that will be extended.
    """
    line = f.readline()
    line = removeCommentFromLine(line)[0]
    line = line.strip()
    tokens = line.split()
    tokens_upper = line.upper().split() 
    firstToken = tokens.pop(0)
    firstToken = tokens_upper.pop(0) # pop from both lists
    assert firstToken in ['SPECIES', 'SPEC'] # should be first token in first line
    # Build list of species identifiers
    while 'END' not in tokens_upper:
        line = f.readline()
        # If the line contains only one species, and also contains
        # a comment with only one token, assume that token is 
        # intended to be the true identifier for the species, but
        # was not used e.g. due to a length limitation
        if '!' in line and len(line.split('!')) == 2:
            label, alias = line.split('!')
            label = label.strip()
            alias = alias.strip()
            if len(label.split()) == 1 and len(alias.split()) == 1:
                speciesAliases[label] = alias
        line = removeCommentFromLine(line)[0]
        line = line.strip()
        tokens.extend(line.split())
        tokens_upper.extend(line.upper().split())
    # Now process list of tokens
    processed_tokens = []
    for token in tokens:
        if token in processed_tokens:
            continue # ignore species declared twice
        token_upper = token.upper()
        if token_upper in ['SPECIES', 'SPEC']:
            continue # there may be more than one SPECIES statement
        if token_upper == 'END':
            break
        processed_tokens.append(token)
        if token in speciesDict:
            logging.debug("Re-using species {0} already in speciesDict".format(token))
            species = speciesDict[token]
        else:
            species = Species(label=token)
            speciesDict[token] = species
        speciesList.append(species)
        
def readThermoBlock(f, speciesDict):
    """
    Read a thermochemistry block from a chemkin file.
    
    f is a file-like object that is just before the 'THERM' statement.
    When finished, it will have just passed the 'END' statement.
    speciesDict is a dictionary of species that will be updated with the given thermodynamics.
    
    Returns a dictionary of molecular formulae for each species, in the form
    `{'methane': {'C':1, 'H':4}}
    
    If duplicate entries are found, the FIRST is used, and a warning is printed.
    """
    # List of thermodynamics (hopefully one per species!)
    formulaDict = {}
    line = f.readline()
    assert line.upper().strip().startswith('THER'), "'{0}' doesn't begin with THERM statement.".format(line)
    line = f.readline()
    
    # In case there are commented lines immediately after THER
    meaningfulline, comment = removeCommentFromLine(line)
    while not meaningfulline.strip():
        line = f.readline()
        meaningfulline, comment = removeCommentFromLine(line)
    Tmin = Tint = Tmax = None
    try:
        Tmin = float(meaningfulline[0:9].strip())
        Tint = float(meaningfulline[10:19].strip())
        Tmax = float(meaningfulline[20:29].strip())
        if [Tmin, Tint, Tmax] != [float(i) for i in meaningfulline.split()[0:3]]:
            logging.warning("Default temperature range line {0!r} may be badly formatted.".format(line))
            logging.warning("It should have Tmin in columns 1-10, Tmid in columns 11-20, and Tmax in columns 21-30")
        logging.info("Thermo file has default temperature range {0} to {1} and {1} to {2}".format(Tmin, Tint, Tmax))
        line = f.readline()
    except:
        logging.warning("Thermo file has no default temperature ranges")
        logging.warning("(The line it would be on is {0!r} but that is not formatted as such)".format(line))
        logging.warning("(It should have Tmin in columns 1-10, Tmid in columns 11-20, and Tmax in columns 21-30)")
    thermoBlock = ''
    comments = ''
    while line != '' and not line.upper().strip().startswith('END'):
        line, comment = removeCommentFromLine(line)
        if comment: comments += comment.strip().replace('\t',', ') + '\n'

        if len(line) < 80:
            if line.strip():
                logging.info("Ignoring short but non-empty line: {0!r}".format(line))
            line = f.readline()
            continue

        if line[79] not in ['1', '2', '3', '4']:
            logging.warning("Ignoring line without 1,2,3 or 4 in 80th column: {0!r}".format(line))
            line = f.readline()
            continue

        thermoBlock += line
        if line[79] == '4':
            try:
                label, thermo, formula = readThermoEntry(thermoBlock, Tmin=Tmin, Tint=Tint, Tmax=Tmax)
            except:
                logging.error("Error reading thermo block:\n" + thermoBlock)
                raise
            if label not in speciesDict:
                logging.info("Ignoring thermo data for {0} because it's not in the requested list of species.".format(label))
                thermoBlock = ''
                line = f.readline()
                continue
            elif speciesDict[label].hasThermo():
                logging.warning('Skipping duplicate thermo for the species {0}'.format(label))
                thermoBlock = ''
                line = f.readline()
                continue
            else:
                if thermo is None:
                    logging.error("Problematic thermo block:\n{0}".format(thermoBlock))
                    logging.warning("Skipping broken thermo for species {0}".format(label))
                    thermoBlock = ''
                    line = f.readline()
                    continue
                    #raise ChemkinError('Error while reading thermo entry for required species {0}'.format(label))
            try:
                formulaDict[label] = formula
                speciesDict[label].thermo = thermo
                speciesDict[label].thermo.comment = getattr(speciesDict[label].thermo,'comment','') 
                if comments:
                    speciesDict[label].thermo.comment += '\n{0}'.format(comments)
                # Make sure to strip whitespace
                speciesDict[label].thermo.comment = speciesDict[label].thermo.comment.strip()
                comments = ''
            except KeyError:
                if label.upper() in ['AR', 'N2', 'HE', 'NE']:
                    logging.warning('Skipping species"{0}" while reading thermodynamics entry.'.format(label))
                else:
                    logging.warning('Skipping unexpected species "{0}" while reading thermodynamics entry.'.format(label))
            thermoBlock = ''
        assert len(thermoBlock.split('/n'))<=4, "Should only have 4 lines in a thermo block:\n{0}".format(thermoBlock)
        line = f.readline()
    return formulaDict

        
def readReactionsBlock(f, speciesDict, readComments = True):
    """
    Read a reactions block from a Chemkin file stream.
    
    This function can also read the ``reactions.txt`` and ``pdepreactions.txt``
    files from RMG-Java kinetics libraries, which have a similar syntax.
    """    
    energyUnits = 'cal/mol'
    moleculeUnits = 'moles'
    volumeUnits = 'cm3'
    timeUnits = 's'
    
    line = f.readline()
    found = False
    while line != '' and not found:
    
        line = removeCommentFromLine(line)[0]
        line = line.strip()
        tokens = line.split()
        
        if len(tokens) > 0 and tokens[0].upper() == 'REACTIONS':
            # Regular Chemkin file
            found = True
            for token in tokens[1:]:
                unit = token.lower()
                if unit in ['molecules', 'moles', 'mole', 'mol', 'molecule']:
                    moleculeUnits = unit
                elif unit in ['kcal/mole', 'kcal/mol', 'cal/mole', 'cal/mol', 'kj/mole', 'kj/mol', 'j/mole', 'j/mol', 'kelvins']:
                    energyUnits = unit
                else:
                    raise ChemkinError('Unknown unit type "{0}"'.format(unit))

        elif len(tokens) > 0 and tokens[0].lower() == 'unit:':
            # RMG-Java kinetics library file
            warnings.warn("The RMG-Java kinetic library files are"
                          " no longer supported and may be"
                          " removed in version 2.3.", DeprecationWarning)
            found = True
            while 'reactions:' not in line.lower():
                line = f.readline()
                line = removeCommentFromLine(line)[0]
                line = line.strip()
                
                if 'A:' in line or 'E:' in line:
                    units = line.split()[1]
                    if 'A:' in line:
                        moleculeUnits, volumeUnits, timeUnits = units.lower().split('/') # Assume this is a 3-tuple: moles or molecules, volume, time
                    elif 'E:' in line:
                        energyUnits = units.lower()
        else:
            line = f.readline()
            
    if not found:
        raise ChemkinError('Invalid reaction block.')
    
    # Check that the units are valid
    assert moleculeUnits in ['molecules', 'moles', 'mole', 'mol', 'molecule']
    assert volumeUnits in ['cm3', 'm3']
    assert timeUnits in ['s']
    assert energyUnits in ['kcal/mole', 'kcal/mol', 'cal/mole', 'cal/mol', 'kj/mole', 'kj/mol', 'j/mole', 'j/mol', 'kelvins']
    
    # Homogenize units
    if moleculeUnits == 'molecules':
        moleculeUnits = 'molecule'
    elif moleculeUnits == 'moles' or moleculeUnits == 'mole':
        moleculeUnits = 'mol'
    volumeUnits = {'cm3': 'cm', 'm3': 'm'}[volumeUnits]
    if energyUnits == 'kcal/mole':
        energyUnits = 'kcal/mol'
    elif energyUnits == 'cal/mole':
        energyUnits = 'cal/mol'
    elif energyUnits == 'kj/mole':
        energyUnits = 'kj/mol'
    elif energyUnits == 'j/mole':
        energyUnits = 'j/mol'
    elif energyUnits == 'kelvins':
        energyUnits = 'K'
    energyUnits = energyUnits.replace('j/mol', 'J/mol')
    
    # Set up kinetics units
    Aunits = [
        '',                                                                 # Zeroth-order
        's^-1'.format(timeUnits),                                           # First-order
        '{0}^3/({1}*{2})'.format(volumeUnits, moleculeUnits, timeUnits),    # Second-order
        '{0}^6/({1}^2*{2})'.format(volumeUnits, moleculeUnits, timeUnits),  # Third-order
        '{0}^9/({1}^3*{2})'.format(volumeUnits, moleculeUnits, timeUnits),  # Fourth-order
    ]
    Eunits = energyUnits
    
    kineticsList = []
    commentsList = []
    kinetics = ''
    comments = ''
    
    line = f.readline()
    while line != '':

        lineStartsWithComment = line.lstrip().startswith('!') or line.lstrip().startswith('//')
        line, comment = removeCommentFromLine(line)
        line = line.strip(); comment = comment.strip()
    
        if 'end' in line or 'END' in line:
            break

        # if 'rev' in line or 'REV' in line:
            # can no longer name reactants rev...
        #    line = f.readline()
        #    continue  # need to re-do the comment stripping!

        if '=' in line and not lineStartsWithComment:
            # Finish previous record
            kineticsList.append(kinetics)
            commentsList.append(comments)
            kinetics = ''
            comments = ''
            
        if line: kinetics += line + '\n'
        if comment: comments += comment + '\n'
        
        line = f.readline()
        
    # Don't forget the last reaction!
    if kinetics.strip() != '':
        kineticsList.append(kinetics)
        commentsList.append(comments)
    
    if len(kineticsList) == 0 and len(commentsList) == 0:
        # No reactions found
        pass
    elif kineticsList[0] == '' and commentsList[-1] == '':
        # True for Chemkin files generated from RMG-Py
        kineticsList.pop(0)
        commentsList.pop(-1)
    elif kineticsList[0] == '' and commentsList[0] == '':
        # True for Chemkin files generated from RMG-Java
        warnings.warn("RMG-Java loading is no longer supported and may be"
                      " removed in version 2.3.", DeprecationWarning)
        kineticsList.pop(0)
        commentsList.pop(0)
    else:
        # In reality, comments can occur anywhere in the Chemkin
        # file (e.g. either or both of before and after the
        # reaction equation)
        # If we can't tell what semantics we are using, then just
        # throw the comments away
        # (This is better than failing to load the Chemkin file at
        # all, which would likely occur otherwise)
        if kineticsList[0] == '':
            kineticsList.pop(0)
        if len(kineticsList) != len(commentsList):
            logging.warning("Discarding comments from Chemkin file because not sure which reaction they apply to")
            commentsList = ['' for kinetics in kineticsList]
        
    reactionList = []
    for kinetics, comments in zip(kineticsList, commentsList):
        try:
            reaction = readKineticsEntry(kinetics, speciesDict, Aunits, Eunits)
            reaction = readReactionComments(reaction, comments, read = readComments)
<<<<<<< HEAD
        except ChemkinError, e:
            if e.message.startswith("Skip reaction!"):
                logging.warning("Skipping the reaction {0!r} ".format(kinetics) + e.message[14:])
=======
        except ChemkinError as e:
            if e.message == "Skip reaction!":
                logging.warning("Skipping the reaction {0!r}".format(kinetics))
>>>>>>> cc9eaf3c
                continue
            else:
                raise
        reactionList.append(reaction)
        
    return reactionList

################################################################################

def saveHTMLFile(path, readComments = True):
    """
    Save an output HTML file from the contents of a RMG-Java output folder
    """
    warnings.warn("RMG-Java loading is no longer supported and may be"
                  " removed in version 2.3.", DeprecationWarning)
    from rmgpy.rmg.model import CoreEdgeReactionModel
    from rmgpy.rmg.output import saveOutputHTML
    chemkinPath= os.path.join(path, 'chemkin', 'chem.inp')
    dictionaryPath = os.path.join(path, 'RMG_Dictionary.txt')
    model = CoreEdgeReactionModel()
    model.core.species, model.core.reactions = loadChemkinFile(chemkinPath,dictionaryPath, readComments = readComments)
    outputPath = os.path.join(path, 'output.html')
    speciesPath = os.path.join(path, 'species')
    if not os.path.isdir(speciesPath):
        os.makedirs(speciesPath)
    saveOutputHTML(outputPath, model)

################################################################################
def getSpeciesIdentifier(species):
    """
    Return a string identifier for the provided `species` that can be used in a
    Chemkin file. Although the Chemkin format allows up to 16 characters for a
    species identifier, this function uses a maximum of 10 to ensure that all
    reaction equations fit in the maximum limit of 52 characters.
    """
    label = species.label
    # Special case for inert colliders - just use the label if possible
    if not species.reactive and 0 < len(label) <= 10:
        return label

    # The algorithm is slightly different depending on whether or not the
    # species has an index
    # If so, we want to include the index in the identifier
    if species.index == -1:
        # No index present -- probably not in RMG job
        # In this case just return the label (if the right size)
        if len(label) > 0 and not re.search(r'[^A-Za-z0-9\-_,\(\)\*#.]+', label):
            if len(label) <= 10:
                return label
            elif len(label) <= 15:
                #logging.warning('Species label {0} is longer than 10 characters and may exceed chemkin string limit'.format(label))
                return label            
            else:
                logging.warning('Species label is longer than 15 characters and will break CHEMKIN 2.0')
                return label
        else:
            # try the chemical formula if the species label is not present
            if len(species.molecule) > 0:
                # Try the chemical formula
                return '{0}'.format(species.molecule[0].getFormula())
    else:
        
        # Index present - the index will be included in the identifier
        # (at the expense of the current label or formula if need be)

        # First try to use the label and index
        # The label can only contain alphanumeric characters, and -()*#_,
        if len(label) > 0 and species.index >= 0 and not re.search(r'[^A-Za-z0-9\-_,\(\)\*#.]+', label):
            name = '{0}({1:d})'.format(label, species.index)
            if len(name) <= 10:
                return name
    
        # Next try the chemical formula
        if len(species.molecule) > 0:
            # Try the chemical formula
            name = '{0}({1:d})'.format(species.molecule[0].getFormula(), species.index)
            if len(name) <= 10:
                return name
    
        # As a last resort, just use the index
        if species.index >= 0:
            if 'X' in name:
                # Helpful to keep X in the names of all surface species.
                name = 'SX({0:d})'.format(species.index)
            else:
                name = 'S({0:d})'.format(species.index)
            if len(name) <= 10:
                return name

    # If we're here then we just can't come up with a valid Chemkin name
    # for this species, so raise an exception
    raise ChemkinError("Unable to determine valid Chemkin identifier for species {0}.".format(species))

################################################################################

def writeThermoEntry(species, elementCounts=None, verbose=True):
    """
    Return a string representation of the NASA model readable by Chemkin.
    To use this method you must have exactly two NASA polynomials in your
    model, and you must use the seven-coefficient forms for each.
    """

    thermo = species.getThermoData()

    if not isinstance(thermo, NASA):
        return ''
        raise ChemkinError('Cannot generate Chemkin string for species "{0}": Thermodynamics data must be a NASA object.'.format(species))

    assert len(thermo.polynomials) == 2
    assert thermo.polynomials[0].Tmin.value_si < thermo.polynomials[1].Tmin.value_si
    assert thermo.polynomials[0].Tmax.value_si == thermo.polynomials[1].Tmin.value_si
    assert thermo.polynomials[0].cm2 == 0 and thermo.polynomials[0].cm1 == 0
    assert thermo.polynomials[1].cm2 == 0 and thermo.polynomials[1].cm1 == 0

    # Determine the number of each type of element in the molecule
    if elementCounts is None:
        elementCounts = retrieveElementCount(species.molecule[0])
    
    string = ''
    # Write thermo comments
    if verbose:
        if thermo.comment:
            for line in thermo.comment.strip().split("\n"):
                if len(line) > 150:
                    short_lines = textwrap.fill(line,150).split("\n")
                    for short_line in short_lines:
                        string += "! {0}\n".format(short_line) 
                else:
                    string += "! {0}\n".format(line) 

    # Line 1
    string += '{0:<16}        '.format(getSpeciesIdentifier(species))
    if len(elementCounts) <= 4:
        # Use the original Chemkin syntax for the element counts
        for key, count in elementCounts.iteritems():
            if isinstance(key, tuple):
                symbol, isotope = key
                chemkinName = getElement(symbol, isotope=isotope).chemkinName
            else:
                chemkinName = key
            string += '{0!s:<2}{1:>3d}'.format(chemkinName, count)
        string += '     ' * (4 - len(elementCounts))
    else:
        string += '     ' * 4
    string += 'G{0:>10.3f}{1:>10.3f}{2:>8.2f}      1'.format(thermo.polynomials[0].Tmin.value_si, thermo.polynomials[1].Tmax.value_si, thermo.polynomials[0].Tmax.value_si)
    if len(elementCounts) > 4:
        string += '&\n'
        # Use the new-style Chemkin syntax for the element counts
        # This will only be recognized by Chemkin 4 or later
        for key, count in elementCounts.iteritems():
            if isinstance(key, tuple):
                symbol, isotope = key
                chemkinName = getElement(symbol, isotope=isotope).chemkinName
            else:
                chemkinName = key
            string += '{0!s:<2}{1:>3d}'.format(chemkinName, count)
    string += '\n'

    # Line 2
    string += '{0:< 15.8E}{1:< 15.8E}{2:< 15.8E}{3:< 15.8E}{4:< 15.8E}    2\n'.format(thermo.polynomials[1].c0, thermo.polynomials[1].c1, thermo.polynomials[1].c2, thermo.polynomials[1].c3, thermo.polynomials[1].c4)

    # Line 3
    string += '{0:< 15.8E}{1:< 15.8E}{2:< 15.8E}{3:< 15.8E}{4:< 15.8E}    3\n'.format(thermo.polynomials[1].c5, thermo.polynomials[1].c6, thermo.polynomials[0].c0, thermo.polynomials[0].c1, thermo.polynomials[0].c2)

    # Line 4
    string += '{0:< 15.8E}{1:< 15.8E}{2:< 15.8E}{3:< 15.8E}                   4\n'.format(thermo.polynomials[0].c3, thermo.polynomials[0].c4, thermo.polynomials[0].c5, thermo.polynomials[0].c6)

    return string

################################################################################

def writeReactionString(reaction, javaLibrary = False):
    """
    Return a reaction string in chemkin format.
    """
    kinetics = reaction.kinetics
    
    if kinetics is None:
        reaction_string = ' + '.join([getSpeciesIdentifier(reactant) for reactant in reaction.reactants])
        reaction_string += ' => ' if not reaction.reversible else ' = '
        reaction_string += ' + '.join([getSpeciesIdentifier(product) for product in reaction.products])
        return reaction_string

    if reaction.specificCollider is not None:
        assert isinstance(kinetics, (_kinetics.Lindemann, _kinetics.Troe)), "A third body collider `(+species)` is" \
                                    " only allowed in either the Troe or Lindemann formats that support different" \
                                    " reaction orders for the Low and High pressures limits. You should revise" \
                                    " reaction {0}".format(reaction.label)

    if javaLibrary:
        warnings.warn("Writing RMG-Java format is no longer supported and may be"
                      " removed in version 2.3.", DeprecationWarning)
        thirdBody = ''
        if kinetics.isPressureDependent():
            if (isinstance(kinetics, _kinetics.ThirdBody) and
                    not isinstance(kinetics, (_kinetics.Lindemann, _kinetics.Troe))):
                thirdBody = ' + M'
            elif isinstance(kinetics, _kinetics.PDepArrhenius):
                thirdBody = ''
            elif isinstance(kinetics, _kinetics.Chebyshev):
                thirdBody = ''
            else:
                thirdBody = (' (+' + getSpeciesIdentifier(reaction.specificCollider) + ')') if reaction.specificCollider else ' (+M)'
        
        reaction_string = ' + '.join([getSpeciesIdentifier(reactant) for reactant in reaction.reactants])
        reaction_string += thirdBody
        reaction_string += ' = ' if  reaction.reversible else ' => '
        reaction_string += ' + '.join([getSpeciesIdentifier(product) for product in reaction.products])
        reaction_string += thirdBody
    
    else:
        thirdBody = ''
        if kinetics.isPressureDependent():
            if (isinstance(kinetics, _kinetics.ThirdBody) and
                    not isinstance(kinetics, (_kinetics.Lindemann, _kinetics.Troe))):
                thirdBody = '+M'
            elif isinstance(kinetics, (_kinetics.PDepArrhenius, _kinetics.MultiPDepArrhenius)):
                thirdBody = ''
            else:
                thirdBody = ('(+' + getSpeciesIdentifier(reaction.specificCollider) + ')') if reaction.specificCollider else '(+M)'
        
        reaction_string = '+'.join([getSpeciesIdentifier(reactant) for reactant in reaction.reactants])
        reaction_string += thirdBody
        reaction_string += '=' if reaction.reversible else '=>'
        reaction_string += '+'.join([getSpeciesIdentifier(product) for product in reaction.products])
        reaction_string += thirdBody

    if len(reaction_string) > 52:
        logging.warning("Chemkin reaction string {0!r} is too long for Chemkin 2!".format(reaction_string))
    return reaction_string
    
################################################################################

def writeKineticsEntry(reaction, speciesList, verbose = True, javaLibrary = False, commented=False):
    """
    Return a string representation of the reaction as used in a Chemkin
    file. Use `verbose = True` to turn on kinetics comments.
    Use `commented = True` to comment out the entire reaction.
    Use javaLibrary = True in order to generate a kinetics entry suitable
    for an RMG-Java kinetics library.
    """
    string = ""
    
    if isinstance(reaction.kinetics,
                  (_kinetics.MultiArrhenius, _kinetics.MultiPDepArrhenius)):
        if verbose:
            if reaction.kinetics.comment:
                for line in reaction.kinetics.comment.split("\n"):
                    string += "! {0}\n".format(line) 
        for kinetics in reaction.kinetics.arrhenius:
            if isinstance(reaction,LibraryReaction):
                new_reaction = LibraryReaction( index=reaction.index,
                     reactants=reaction.reactants,
                     products=reaction.products,
                     specificCollider=reaction.specificCollider,
                     reversible=reaction.reversible,
                     kinetics=kinetics,
                     library=reaction.library
                     )
            else:
                new_reaction = Reaction( index=reaction.index,
                         reactants=reaction.reactants,
                         products=reaction.products,
                         specificCollider=reaction.specificCollider,
                         reversible=reaction.reversible,
                         kinetics=kinetics)
            string += writeKineticsEntry(new_reaction, speciesList, verbose, javaLibrary, commented)
            string += "DUPLICATE\n"

        if commented:
            # add comments to the start of each line
            string = '! ' + string.replace('\n','\n! ')
        return string + "\n"
    
    # Add to global chemkin reaction count if the kinetics is not a duplicate
    global __chemkin_reaction_count
    if __chemkin_reaction_count is not None:
        __chemkin_reaction_count += 1
            
    if verbose:        
        # Next line of comment contains Chemkin and RMG indices
        if __chemkin_reaction_count is not None:
            string += "! Reaction index: Chemkin #{0:d}; RMG #{1:d}\n".format(__chemkin_reaction_count, reaction.index)
        
        # Next line of comment contains information about the type of reaction
        if isinstance(reaction, TemplateReaction):
            string += '! Template reaction: {0!s}\n'.format(reaction.family)
        elif isinstance(reaction, LibraryReaction):
            string += '! Library reaction: {0!s}\n'.format(reaction.library)
        elif isinstance(reaction, PDepReaction):
            string += '! PDep reaction: {0!s}\n'.format(reaction.network)          
            if logging.getLogger().getEffectiveLevel() == logging.DEBUG:
                # Print additional information about the pdep network's high-P limit reactions if in debug mode.
                for rxn in reaction.network.pathReactions:
                    if isinstance(rxn, LibraryReaction):
                        string += '! High-P limit: {0} (Library reaction: {1!s})\n'.format(rxn, rxn.library)
                    else:
                        string += '! High-P limit: {0} (Template reaction: {1!s})\n'.format(rxn, rxn.family)   
        
        if reaction.specificCollider is not None:
            string += "! Specific third body collider: {0}\n".format(reaction.specificCollider.label)
        # Next line of comment contains information about the pairs of reaction
        pairs =[]
        if reaction.pairs:
            for pair in reaction.pairs:
                pairs.append([getSpeciesIdentifier(spec) for spec in pair])
            string += "! Flux pairs: "

            for pair in pairs:
                string += pair[0] + ", " + pair[1] + "; "
            string += "\n"

        # Remaining lines of comments taken from reaction kinetics
        if reaction.kinetics.comment:
            for line in reaction.kinetics.comment.split("\n"):
                if len(line) > 150:
                    short_lines = textwrap.fill(line,150).split("\n")
                    for short_line in short_lines:
                        string += "! {0}\n".format(short_line) 
                else:
                    string += "! {0}\n".format(line)                               
    
    kinetics = reaction.kinetics
    numReactants = len(reaction.reactants)
    reaction_string = writeReactionString(reaction, javaLibrary)    
    
    string += '{0!s:<51} '.format(reaction_string)

    if isinstance(kinetics, _kinetics.StickingCoefficient):
        string += '{0:<9.3e} {1:<9.3f} {2:<9.3f}'.format(
            kinetics.A.value_si / (kinetics.T0.value_si ** kinetics.n.value_si),
            kinetics.n.value_si,
            kinetics.Ea.value_si / 4184.
        )
        string += '\n    STICK'
    elif isinstance(kinetics, _kinetics.Arrhenius):
        if not isinstance(kinetics, _kinetics.SurfaceArrhenius):
            assert 0.999 < kinetics.A.getConversionFactorFromSItoCmMolS() / 1.0e6 ** (numReactants - 1) < 1.001, """
              Gas phase reaction \n{}
              with kinetics \n{}
              with {} reactants was expected to have
              kinetics.A.getConversionFactorFromSItoCmMolS() = {}
              but instead it is {}
              """.format(string, repr(kinetics), numReactants, 1.0e6**(numReactants-1), kinetics.A.getConversionFactorFromSItoCmMolS())
            # debugging; for gas phase only
        string += '{0:<9.6e} {1:<9.3f} {2:<9.3f}'.format(
            kinetics.A.value_si / (kinetics.T0.value_si ** kinetics.n.value_si) * kinetics.A.getConversionFactorFromSItoCmMolS(),
            kinetics.n.value_si,
            kinetics.Ea.value_si / 4184.
        )
    elif isinstance(kinetics, (_kinetics.Lindemann, _kinetics.Troe)):
        arrhenius = kinetics.arrheniusHigh
        string += '{0:<9.3e} {1:<9.3f} {2:<9.3f}'.format(
            arrhenius.A.value_si / (arrhenius.T0.value_si ** arrhenius.n.value_si) * arrhenius.A.getConversionFactorFromSItoCmMolS(),
            arrhenius.n.value_si,
            arrhenius.Ea.value_si / 4184.
        )
    elif isinstance(kinetics, _kinetics.ThirdBody):
        arrhenius = kinetics.arrheniusLow
        assert 0.999 < arrhenius.A.getConversionFactorFromSItoCmMolS() / 1.0e6 ** (numReactants) < 1.001  # debugging; for gas phase only
        string += '{0:<9.3e} {1:<9.3f} {2:<9.3f}'.format(
            arrhenius.A.value_si / (arrhenius.T0.value_si ** arrhenius.n.value_si) * arrhenius.A.getConversionFactorFromSItoCmMolS(),
            arrhenius.n.value_si,
            arrhenius.Ea.value_si / 4184.
        )
    elif hasattr(kinetics,'highPlimit') and kinetics.highPlimit is not None:
        arrhenius = kinetics.highPlimit
        assert 0.999 < arrhenius.A.getConversionFactorFromSItoCmMolS() / 1.0e6 ** (numReactants - 1) < 1.001  # debugging; for gas phase only
        string += '{0:<9.3e} {1:<9.3f} {2:<9.3f}'.format(
            arrhenius.A.value_si / (arrhenius.T0.value_si ** arrhenius.n.value_si) * arrhenius.A.getConversionFactorFromSItoCmMolS(),
            arrhenius.n.value_si,
            arrhenius.Ea.value_si / 4184.
            )
    else:
        # Print dummy values that Chemkin parses but ignores
        string += '{0:<9.3e} {1:<9.3f} {2:<9.3f}'.format(1, 0, 0)
        
    if javaLibrary:
        warnings.warn("RMG-Java libraries are no longer supported and may be"
                      " removed in version 2.3.", DeprecationWarning)
        # Assume uncertainties are zero (when parsing from chemkin), may need to adapt later
        string += '{0:<9.1f} {1:<9.1f} {2:<9.1f}'.format(0, 0, 0)

    string += '\n'

    if isinstance(kinetics,
                  (_kinetics.ThirdBody, _kinetics.Lindemann, _kinetics.Troe)):
        # Write collider efficiencies
        for collider, efficiency in sorted(kinetics.efficiencies.items(), key=lambda item: id(item[0])):
            for species in speciesList:
                if any([collider.isIsomorphic(molecule) for molecule in species.molecule]):
                    string += '{0!s}/{1:<4.2f}/ '.format(getSpeciesIdentifier(species), efficiency)
                    break
        string += '\n'
        
        if isinstance(kinetics, (_kinetics.Lindemann, _kinetics.Troe)):
            # Write low-P kinetics
            arrhenius = kinetics.arrheniusLow
            assert 0.999 < arrhenius.A.getConversionFactorFromSItoCmMolS() / 1.0e6 ** (numReactants) < 1.001  # debugging; for gas phase only
            string += '    LOW/ {0:<9.3e} {1:<9.3f} {2:<9.3f}/\n'.format(
                arrhenius.A.value_si / (arrhenius.T0.value_si ** arrhenius.n.value_si) * arrhenius.A.getConversionFactorFromSItoCmMolS(),
                arrhenius.n.value_si,
                arrhenius.Ea.value_si / 4184.
            )
            if isinstance(kinetics, _kinetics.Troe):
                # Write Troe parameters
                if kinetics.T2 is None:
                    string += '    TROE/ {0:<9.3e} {1:<9.3g} {2:<9.3g}/\n'.format(kinetics.alpha, kinetics.T3.value_si, kinetics.T1.value_si)
                else:
                    string += '    TROE/ {0:<9.3e} {1:<9.3g} {2:<9.3g} {3:<9.3g}/\n'.format(kinetics.alpha, kinetics.T3.value_si, kinetics.T1.value_si, kinetics.T2.value_si)
    elif isinstance(kinetics, _kinetics.PDepArrhenius):
        for P, arrhenius in zip(kinetics.pressures.value_si, kinetics.arrhenius):
            if isinstance(arrhenius, _kinetics.MultiArrhenius):
                for arrh in arrhenius.arrhenius:
                    assert 0.999 < arrh.A.getConversionFactorFromSItoCmMolS() / 1.0e6 ** (numReactants - 1) < 1.001  # debugging; for gas phase only
                    string += '    PLOG/ {0:<9.6f} {1:<9.3e} {2:<9.3f} {3:<9.3f}/\n'.format(P / 101325.,
                    arrh.A.value_si / (arrh.T0.value_si ** arrh.n.value_si) * arrh.A.getConversionFactorFromSItoCmMolS(),
                    arrh.n.value_si,
                    arrh.Ea.value_si / 4184.
                    )
            else:
                assert 0.999 < arrhenius.A.getConversionFactorFromSItoCmMolS() / 1.0e6 ** (numReactants - 1) < 1.001  # debugging; for gas phase only
                string += '    PLOG/ {0:<9.6f} {1:<9.3e} {2:<9.3f} {3:<9.3f}/\n'.format(P / 101325.,
                    arrhenius.A.value_si / (arrhenius.T0.value_si ** arrhenius.n.value_si) * arrhenius.A.getConversionFactorFromSItoCmMolS(),
                    arrhenius.n.value_si,
                    arrhenius.Ea.value_si / 4184.
                )
    elif isinstance(kinetics, _kinetics.Chebyshev):
        string += '    TCHEB/ {0:<9.3f} {1:<9.3f}/\n'.format(kinetics.Tmin.value_si, kinetics.Tmax.value_si)
        string += '    PCHEB/ {0:<9.3f} {1:<9.3f}/\n'.format(kinetics.Pmin.value_si / 101325., kinetics.Pmax.value_si / 101325.)
        string += '    CHEB/ {0:d} {1:d}/\n'.format(kinetics.degreeT, kinetics.degreeP)
        if kinetics.degreeP < 6:
            coeffs = kinetics.coeffs.value_si.copy()
            coeffs[0,0] += 6 * (numReactants - 1)
            for i in range(kinetics.degreeT):
                string += '    CHEB/'
                for j in range(kinetics.degreeP):
                    string += ' {0:<12.3e}'.format(coeffs[i,j])
                string += '/\n'
        else:
            coeffs = []
            for i in range(kinetics.degreeT):
                for j in range(kinetics.degreeP):
                    coeffs.append(kinetics.coeffs.value_si[i,j])
            coeffs[0] += 6 * (numReactants - 1)  # bypassing the Units.getConversionFactorFromSItoCmMolS() because it's in log10 space?
            for i in range(len(coeffs)):
                if i % 5 == 0: string += '    CHEB/'
                string += ' {0:<12.3e}'.format(coeffs[i])
                if i % 5 == 4: string += '/\n'

    if reaction.duplicate:
        string += 'DUPLICATE\n'

    if commented:
        # add comments to the start of each line
        string = '! ' + string.replace('\n','\n! ')
    return string

################################################################################

def markDuplicateReaction(test_reaction, reaction_list):
    """
    If the test_reaction is a duplicate (in Chemkin terms) of one in reaction_list, then set `duplicate=True` on both instances.
    `reaction_list` can be any iterator.
    It does not add the testReaction to the reactionList - you probably want to do this yourself afterwards.
    """
    reaction1 = test_reaction
    for reaction2 in reaction_list:
        if reaction1.__class__ != reaction2.__class__:
            # TemplateReaction, LibraryReaction, and PDepReaction cannot be
            # duplicates of one another.
            # RHW question: why can't TemplateReaction be duplicate of LibraryReaction, in Chemkin terms? I guess it shouldn't happen in RMG.
            continue
        same_dir_match = (reaction1.reactants == reaction2.reactants and reaction1.products == reaction2.products)
        opposite_dir_match = (reaction1.products == reaction2.reactants and reaction1.reactants == reaction2.products)
        if (same_dir_match or opposite_dir_match) and (reaction1.specificCollider == reaction2.specificCollider):
            if reaction1.duplicate and reaction2.duplicate:                
                if reaction1.kinetics.isPressureDependent() != reaction2.kinetics.isPressureDependent():
                    # Reactions with mixed pressure dependence do not need to be marked duplicate in Chemkin
                    logging.warning('Marked reaction {0} as not duplicate because of mixed pressure dependence for saving to Chemkin file.'.format(reaction1))
                    reaction1.duplicate = False
                    reaction2.duplicate = False
                elif opposite_dir_match and not reaction1.reversible and not reaction2.reversible:
                    # Irreversible reactions in opposite directions do not need to be marked duplicate in Chemkin
                    logging.warning('Marked reaction {0} as not duplicate because they are irreversible '
                                    'in opposite directions for saving to Chemkin file.'.format(reaction1))
                    reaction1.duplicate = False
                    reaction2.duplicate = False
            else:
                if (reaction1.kinetics.isPressureDependent() == reaction2.kinetics.isPressureDependent()
                        and ((reaction1.reversible and reaction2.reversible)
                        or (same_dir_match and not reaction1.reversible and not reaction2.reversible))):
                    # Only mark as duplicate if both reactions are pressure dependent or both are
                    # not pressure dependent. Also, they need to both be reversible or both be
                    # irreversible in the same direction.  Do not mark as duplicates otherwise.
                    logging.warning('Marked reaction {0} as duplicate of {1} for saving to Chemkin file.'.format(reaction1, reaction2))
                    reaction1.duplicate = True
                    reaction2.duplicate = True

def markDuplicateReactions(reactions):
    """
    For a given list of `reactions`, mark all of the duplicate reactions as
    understood by Chemkin.
    
    This is pretty slow (quadratic in size of reactions list) so only call it if you're really worried
    you may have undetected duplicate reactions.
    """
    for index1 in range(len(reactions)):
        reaction1 = reactions[index1]
        remainingList = reactions[index1+1:]
        markDuplicateReaction(reaction1, remainingList)
 

def saveSpeciesDictionary(path, species, oldStyle=False):
    """
    Save the given list of `species` as adjacency lists in a text file `path` 
    on disk.
    
    If `oldStyle==True` then it saves it in the old RMG-Java syntax.
    """
    with open(path, 'w') as f:
        for spec in species:
            if oldStyle:
                try:
                    f.write(spec.molecule[0].toAdjacencyList(label=getSpeciesIdentifier(spec), removeH=True, oldStyle=True))
                except:
                    newAdjList = spec.molecule[0].toAdjacencyList(label=getSpeciesIdentifier(spec), removeH=False)
                    f.write("// Couldn't save {0} in old RMG-Java syntax, but here it is in newer RMG-Py syntax:".format(getSpeciesIdentifier(spec)))
                    f.write("\n// " + "\n// ".join(newAdjList.splitlines()) + '\n')
            else:
                try:
                    for mol in spec.molecule:
                        if mol.reactive:
                            f.write(mol.toAdjacencyList(label=getSpeciesIdentifier(spec), removeH=False))
                            break
                    else:
                        raise AssertionError('No reactive structures were found for species {0}.'.format(getSpeciesIdentifier(spec)))
                except:
                    raise ChemkinError('Ran into error saving dictionary for species {0}. Please check your files.'.format(getSpeciesIdentifier(spec)))
            f.write('\n')

def saveTransportFile(path, species):
    r"""
    Save a Chemkin transport properties file to `path` on disk containing the
    transport properties of the given list of `species`.
    
    The syntax is from the Chemkin TRANSPORT manual.
    The first 16 columns in each line of the database are reserved for the species name
    (Presently CHEMKIN is programmed to allow no more than 16-character names.) 
    Columns 17 through 80 are free-format, and they contain the molecular parameters for each species. They are, in order:
    
    1. An index indicating whether the molecule has a monatomic, linear or nonlinear geometrical configuration.
       If the index is 0, the molecule is a single atom. 
       If the index is 1 the molecule is linear, and 
       if it is 2, the molecule is nonlinear.
    2. The Lennard-Jones potential well depth  :math:`\epsilon / k_B` in Kelvins.
    3. The Lennard-Jones collision diameter :math:`\sigma` in Angstroms.
    4. The dipole moment :math:`\mu` in Debye. Note: a Debye is :math:`10^{-18} cm^{3/2}erg^{1/2}`.
    5. The polarizability :math:`\alpha` in cubic Angstroms.
    6. The rotational relaxation collision number :math:`Z_rot` at 298K.
    7. After the last number, a comment field can be enclosed in parenthesis.

    """

    with open(path, 'w') as f:
        f.write("! {0:15} {1:8} {2:9} {3:9} {4:9} {5:9} {6:9} {7:9}\n".format('Species','Shape', 'LJ-depth', 'LJ-diam', 'DiplMom', 'Polzblty', 'RotRelaxNum','Data'))
        f.write("! {0:15} {1:8} {2:9} {3:9} {4:9} {5:9} {6:9} {7:9}\n".format('Name','Index', 'epsilon/k_B', 'sigma', 'mu', 'alpha', 'Zrot','Source'))
        for spec in species:
            transportData = spec.getTransportData()
            if (not transportData):
                missingData = True
            else:
                missingData = False
            
            label = getSpeciesIdentifier(spec)
            
            if missingData:
                f.write('! {0:19s} {1!r}\n'.format(label, transportData))
            else:
                f.write('{0:19} {1:d}   {2:9.3f} {3:9.3f} {4:9.3f} {5:9.3f} {6:9.3f}    ! {7:s}\n'.format(
                    label,
                    transportData.shapeIndex,
                    transportData.epsilon.value_si / constants.R,
                    transportData.sigma.value_si * 1e10,
                    (transportData.dipoleMoment.value_si * constants.c * 1e21 if transportData.dipoleMoment else 0),
                    (transportData.polarizability.value_si * 1e30 if transportData.polarizability else 0),
                    (transportData.rotrelaxcollnum if transportData.rotrelaxcollnum else 0),
                    transportData.comment,
                ))

def saveChemkinFile(path, species, reactions, verbose = True, checkForDuplicates=True):
    """
    Save a Chemkin input file to `path` on disk containing the provided lists
    of `species` and `reactions`.
    If checkForDuplicates is False then we don't check for unlabeled duplicate reactions,
    thus saving time (eg. if you are sure you've already labeled them as duplicate).
    """
    # Check for duplicate
    if checkForDuplicates:
        markDuplicateReactions(reactions)
    
    f = open(path, 'w')
    
    sorted_species = sorted(species, key=lambda species: species.index)

    # Elements section
    writeElementsSection(f)

    # Species section
    f.write('SPECIES\n')
    for spec in sorted_species:
        label = getSpeciesIdentifier(spec)
        if verbose:
            f.write('    {0!s:<16}    ! {1}\n'.format(label, str(spec)))
        else:
            f.write('    {0!s:<16}\n'.format(label))
    f.write('END\n\n\n\n')

    # Thermodynamics section
    f.write('THERM ALL\n')
    f.write('   300.000  1000.000  5000.000\n\n')
    for spec in sorted_species:
        f.write(writeThermoEntry(spec, verbose=verbose))
        f.write('\n')
    f.write('END\n\n\n\n')

    ## Transport section would go here
    #f.write('TRANSPORT\n')
    #for spec in sorted_species:
        #f.write(writeTransportEntry(spec)
        #f.write('\n')
    #f.write('END\n\n')

    # Reactions section
    f.write('REACTIONS    KCAL/MOLE   MOLES\n\n')
    global __chemkin_reaction_count
    __chemkin_reaction_count = 0
    for rxn in reactions:
        f.write(writeKineticsEntry(rxn, speciesList=species, verbose=verbose))
        # Don't forget to mark duplicates!
        f.write('\n')
    f.write('END\n\n')
    f.close()
    logging.info("Chemkin file contains {0} reactions.".format(__chemkin_reaction_count))
    __chemkin_reaction_count = None
    
def saveChemkinSurfaceFile(path, species, reactions, verbose = True, checkForDuplicates=True,
                            surfaceSiteDensity=None):
    """
    Save a Chemkin *surface* input file to `path` on disk containing the provided lists
    of `species` and `reactions`.
    If checkForDuplicates is False then we don't check for unlabeled duplicate reactions,
    thus saving time (eg. if you are sure you've already labeled them as duplicate).
    """
    # Check for duplicate
    if checkForDuplicates:
        markDuplicateReactions(reactions)

    f = open(path, 'w')
    
    sorted_species = sorted(species, key=lambda species: species.index)

    # Species section
    surface_name = None
    if surface_name:
        f.write('SITE/{}/'.format(surface_name))
    else:
        f.write('SITE ')
    if surfaceSiteDensity:
        f.write('  SDEN/{0:.4E}/ ! mol/cm^2\n'.format(surfaceSiteDensity.value_si*1e-4))
    else:
        f.write('  SDEN/2.72E-9/ ! mol/cm^2 DEFAULT!')
    # todo: add surface site density from reactor simulation
    for spec in sorted_species:
        label = getSpeciesIdentifier(spec)
        # todo: add /2/ to bidentate species etc.
        if verbose:
            f.write('    {0!s:<16}    ! {1}\n'.format(label, str(spec)))
        else:
            f.write('    {0!s:<16}\n'.format(label))
    f.write('END\n\n\n\n')

    # Thermodynamics section
    f.write('THERM ALL\n')
    f.write('    300.000  1000.000  5000.000\n\n')
    for spec in sorted_species:
        f.write(writeThermoEntry(spec, verbose=verbose))
        f.write('\n')
    f.write('END\n\n\n\n')

    # Reactions section
    f.write('REACTIONS    KCAL/MOLE   MOLES\n\n')
    global __chemkin_reaction_count
    __chemkin_reaction_count = 0
    for rxn in reactions:
        f.write(writeKineticsEntry(rxn, speciesList=species, verbose=verbose))
        f.write('\n')
    f.write('END\n\n')
    f.close()
    logging.info("Chemkin file contains {0} reactions.".format(__chemkin_reaction_count))
    __chemkin_reaction_count = None

def saveJavaKineticsLibrary(path, species, reactions):
    """
    Save the reaction files for a RMG-Java kinetics library: pdepreactions.txt
    and reactions.txt given a list of reactions, with species.txt containing the
    RMG-Java formatted dictionary.
    """
    warnings.warn("Java kinetics libararies are no longer supported and may be"\
            "removed in version 2.3.", DeprecationWarning)
    # Check for duplicate
    markDuplicateReactions(reactions)
    
    f = open(os.path.join(path, 'reactions.txt'), 'w')
    f2 = open(os.path.join(path, 'pdepreactions.txt'), 'w')

    # Headers
    f.write('Unit:\n')
    f.write('A: mol/cm3/s\n')
    f.write('E: kcal/mol\n')
    f.write('\n')
    f.write('Reactions:\n')
    f.write('\n')
    
    f2.write('Unit:\n')
    f2.write('A: mol/cm3/s\n')
    f2.write('E: kcal/mol\n')
    f2.write('\n')
    f2.write('Reactions:\n')
    f2.write('\n')
    

    for rxn in reactions:
        if rxn.kinetics.isPressureDependent():
            f2.write(writeKineticsEntry(rxn, speciesList=species, verbose = False, javaLibrary = True))
            f2.write('\n')
        else:  
            f.write(writeKineticsEntry(rxn, speciesList=species, verbose = False, javaLibrary = True))
            f.write('\n')
    f.close()
    f2.close()
    
    saveSpeciesDictionary(os.path.join(path, 'species.txt'), species, oldStyle=True)

def saveChemkin(reactionModel, path, verbose_path, dictionaryPath=None, transportPath=None, saveEdgeSpecies=False):
    """
    Save a Chemkin file for the current model as well as any desired output
    species and reactions to `path`. If `saveEdgeSpecies` is True, then 
    a chemkin file and dictionary file for the core AND edge species and reactions
    will be saved.  It also saves verbose versions of each file.
    """
    if saveEdgeSpecies:
        speciesList = reactionModel.core.species + reactionModel.edge.species
        rxnList = reactionModel.core.reactions + reactionModel.edge.reactions
    else:
        speciesList = reactionModel.core.species + reactionModel.outputSpeciesList
        rxnList = reactionModel.core.reactions + reactionModel.outputReactionList

    if any([s.containsSurfaceSite() for s in reactionModel.core.species]):
        # it's a surface model
        root, ext = os.path.splitext(path)
        gas_path = root + '-gas' + ext
        surface_path = root + '-surface' + ext
        root, ext = os.path.splitext(verbose_path)
        gas_verbose_path = root + '-gas' + ext
        surface_verbose_path = root + '-surface' + ext

        surface_speciesList = []
        gas_speciesList = []
        surface_rxnList = []
        gas_rxnList = []

        for s in speciesList:
            if s.containsSurfaceSite():
                surface_speciesList.append(s)
            else:
                gas_speciesList.append(s)
        for r in rxnList:
            if r.isSurfaceReaction():
                surface_rxnList.append(r)
            else:
                gas_rxnList.append(r)

        saveChemkinFile(gas_path, gas_speciesList, gas_rxnList, verbose=False, checkForDuplicates=False) # We should already have marked everything as duplicates by now
        saveChemkinSurfaceFile(surface_path, surface_speciesList, surface_rxnList, verbose=False, checkForDuplicates=False, surfaceSiteDensity=reactionModel.surfaceSiteDensity) # We should already have marked everything as duplicates by now
        logging.info('Saving annotated version of Chemkin files...')
        saveChemkinFile(gas_verbose_path, gas_speciesList, gas_rxnList, verbose=True, checkForDuplicates=False) # We should already have marked everything as duplicates by now
        saveChemkinSurfaceFile(surface_verbose_path, surface_speciesList, surface_rxnList, verbose=True, checkForDuplicates=False, surfaceSiteDensity=reactionModel.surfaceSiteDensity) # We should already have marked everything as duplicates by now

    else:
        # Gas phase only
        saveChemkinFile(path, speciesList, rxnList, verbose = False, checkForDuplicates=False) # We should already have marked everything as duplicates by now
        logging.info('Saving annotated version of Chemkin file...')
        saveChemkinFile(verbose_path, speciesList, rxnList, verbose=True, checkForDuplicates=False)
    if dictionaryPath:
        saveSpeciesDictionary(dictionaryPath, speciesList)
    if transportPath:
        saveTransportFile(transportPath, speciesList)

def saveChemkinFiles(rmg):
    """
    Save the current reaction model to a set of Chemkin files.
    """

    # todo: make this an attribute or method of reactionModel
    is_surface_model = any([s.containsSurfaceSite() for s in rmg.reactionModel.core.species])

    logging.info('Saving current model core to Chemkin file...')
    this_chemkin_path = os.path.join(rmg.outputDirectory, 'chemkin', 'chem{0:04d}.inp'.format(len(rmg.reactionModel.core.species)))
    latest_chemkin_path = os.path.join(rmg.outputDirectory, 'chemkin','chem.inp')
    latest_chemkin_verbose_path = os.path.join(rmg.outputDirectory, 'chemkin', 'chem_annotated.inp')
    latest_dictionary_path = os.path.join(rmg.outputDirectory, 'chemkin','species_dictionary.txt')
    latest_transport_path = os.path.join(rmg.outputDirectory, 'chemkin', 'tran.dat')
    saveChemkin(rmg.reactionModel,
                this_chemkin_path,
                latest_chemkin_verbose_path,
                latest_dictionary_path,
                latest_transport_path,
                saveEdgeSpecies=False)

    if is_surface_model:
        paths = []
        for phase in ['surface', 'gas']:
            root, ext = os.path.splitext(this_chemkin_path)
            path1 = root + '-' + phase + ext
            root, ext = os.path.splitext(latest_chemkin_path)
            path2 = root + '-' + phase + ext
            paths.append((path1, path2))
    else:
        paths = [(this_chemkin_path, latest_chemkin_path)]

    for this_chemkin_path, latest_chemkin_path in paths:
        if os.path.exists(latest_chemkin_path):
            os.unlink(latest_chemkin_path)
        shutil.copy2(this_chemkin_path,latest_chemkin_path)
    
    if rmg.saveEdgeSpecies == True:
        logging.info('Saving current model core and edge to Chemkin file...')
        this_chemkin_path = os.path.join(rmg.outputDirectory, 'chemkin', 'chem_edge%04i.inp' % len(rmg.reactionModel.core.species)) # len() needs to be core to have unambiguous index
        latest_chemkin_path = os.path.join(rmg.outputDirectory, 'chemkin','chem_edge.inp')
        latest_chemkin_verbose_path = os.path.join(rmg.outputDirectory, 'chemkin', 'chem_edge_annotated.inp')
        latest_dictionary_path = os.path.join(rmg.outputDirectory, 'chemkin','species_edge_dictionary.txt')
        latest_transport_path = None
        saveChemkin(rmg.reactionModel, this_chemkin_path, latest_chemkin_verbose_path, latest_dictionary_path, latest_transport_path, rmg.saveEdgeSpecies)

        if is_surface_model:
            paths = []
            for phase in ['surface', 'gas']:
                root, ext = os.path.splitext(this_chemkin_path)
                path1 = root + '-' + phase + ext
                root, ext = os.path.splitext(latest_chemkin_path)
                path2 = root + '-' + phase + ext
                paths.append((path1, path2))
        else:
            paths = [(this_chemkin_path, latest_chemkin_path)]

        for this_chemkin_path, latest_chemkin_path in paths:
            if os.path.exists(latest_chemkin_path):
                os.unlink(latest_chemkin_path)
            shutil.copy2(this_chemkin_path,latest_chemkin_path)


def writeElementsSection(f):
    """
    Write the ELEMENTS section of the chemkin file.  This file currently lists
    all elements and isotopes available in RMG. It may become useful in the future
    to only include elements/isotopes present in the current RMG run. 
    """

    s = 'ELEMENTS\n'

    # map of isotope elements with chemkin-compatible element representation:
    elements = ('H', ('H', 2), ('H',3), 'C', ('C', 13), 'O', ('O',18), 'N', 'Ne', 'Ar', 'He', 'Si', 'S', 'Cl')
    for el in elements:
        if isinstance(el, tuple):
            symbol, isotope = el
            chemkinName = getElement(symbol, isotope=isotope).chemkinName
            mass = 1000 * getElement(symbol, isotope=isotope).mass
            s += '\t{0} /{1:.3f}/\n'.format(chemkinName, mass)
        else:
            s += '\t' + el + '\n'
    s += '\tX /195.083/\n'
    s += 'END\n\n'

    f.write(s)


class ChemkinWriter(object):
    """
    This class listens to a RMG subject
    and writes a chemkin file with the current state of the RMG model,
    to a chemkin subfolder.


    A new instance of the class can be appended to a subject as follows:
    
    rmg = ...
    listener = ChemkinWriter(outputDirectory)
    rmg.attach(listener)

    Whenever the subject calls the .notify() method, the
    .update() method of the listener will be called.

    To stop listening to the subject, the class can be detached
    from its subject:

    rmg.detach(listener)
    
    """
    def __init__(self, outputDirectory=''):
        super(ChemkinWriter, self).__init__()
        makeOutputSubdirectory(outputDirectory, 'chemkin')
    
    def update(self, rmg):
        saveChemkinFiles(rmg)

        
    <|MERGE_RESOLUTION|>--- conflicted
+++ resolved
@@ -1344,15 +1344,9 @@
         try:
             reaction = readKineticsEntry(kinetics, speciesDict, Aunits, Eunits)
             reaction = readReactionComments(reaction, comments, read = readComments)
-<<<<<<< HEAD
-        except ChemkinError, e:
+        except ChemkinError as e:
             if e.message.startswith("Skip reaction!"):
                 logging.warning("Skipping the reaction {0!r} ".format(kinetics) + e.message[14:])
-=======
-        except ChemkinError as e:
-            if e.message == "Skip reaction!":
-                logging.warning("Skipping the reaction {0!r}".format(kinetics))
->>>>>>> cc9eaf3c
                 continue
             else:
                 raise
